import { Scene } from '../scene/scene';
import { Group } from '../scene/group';
import { Series, SeriesNodeDatum, SeriesNodePickMode } from './series/series';
import { Padding } from '../util/padding';
import { Background } from './background';
import { Legend, LegendDatum } from './legend';
import { BBox } from '../scene/bbox';
import { SizeMonitor } from '../util/sizeMonitor';
import { Caption } from '../caption';
import { Observable, SourceEvent } from '../util/observable';
import { ChartAxis, ChartAxisDirection } from './chartAxis';
import { createId } from '../util/id';
import { isPointLabelDatum, PlacedLabel, placeLabels, PointLabelDatum } from '../util/labelPlacement';
import { AgChartOptions, AgChartClickEvent, AgChartInstance } from './agChartOptions';
import { debouncedAnimationFrame, debouncedCallback } from '../util/render';
import { CartesianSeries } from './series/cartesian/cartesianSeries';
import { Point } from '../scene/point';
import { BOOLEAN, Validate } from '../util/validation';
import { sleep } from '../util/async';
import { doOnce } from '../util/function';
import { Tooltip, TooltipMeta as PointerMeta } from './tooltip/tooltip';
import { InteractionEvent, InteractionManager } from './interaction/interactionManager';
import { jsonMerge } from '../util/json';
import { ClipRect } from '../scene/clipRect';
import { Layers } from './layers';
import { CursorManager } from './interaction/cursorManager';

/** Types of chart-update, in pipeline execution order. */
export enum ChartUpdateType {
    FULL,
    PROCESS_DATA,
    PERFORM_LAYOUT,
    SERIES_UPDATE,
    SCENE_RENDER,
    NONE,
}

type OptionalHTMLElement = HTMLElement | undefined | null;

export type TransferableResources = { container?: OptionalHTMLElement; scene: Scene; element: HTMLElement };

export abstract class Chart extends Observable implements AgChartInstance {
    readonly id = createId(this);

    processedOptions: AgChartOptions = {};
    userOptions: AgChartOptions = {};
    queuedUserOptions: AgChartOptions[] = [];

    getOptions() {
        const { queuedUserOptions } = this;
        const lastUpdateOptions = queuedUserOptions[queuedUserOptions.length - 1] ?? this.userOptions;
        return jsonMerge([lastUpdateOptions]);
    }

    readonly scene: Scene;
    readonly seriesRoot = new ClipRect();
    readonly background: Background = new Background();
    readonly legend: Legend;
<<<<<<< HEAD
=======
    readonly tooltip: Tooltip;
>>>>>>> 9e8d4562

    protected legendAutoPadding = new Padding();

    private _debug = false;
    set debug(value: boolean) {
        this._debug = value;
        this.scene.debug.consoleLog = value;
    }
    get debug() {
        return this._debug;
    }

    private extraDebugStats: Record<string, number> = {};

    private _container: OptionalHTMLElement = undefined;
    set container(value: OptionalHTMLElement) {
        if (this._container !== value) {
            const { parentNode } = this.element;

            if (parentNode != null) {
                parentNode.removeChild(this.element);
            }

            if (value && !this.destroyed) {
                value.appendChild(this.element);
            }

            this._container = value;
        }
    }
    get container(): OptionalHTMLElement {
        return this._container;
    }

    protected _data: any = [];
    set data(data: any) {
        this._data = data;
        this.series.forEach((series) => (series.data = data));
    }
    get data(): any {
        return this._data;
    }

    set width(value: number) {
        this.autoSize = false;
        if (this.width !== value) {
            this.resize(value, this.height);
        }
    }
    get width(): number {
        return this.scene.width;
    }

    set height(value: number) {
        this.autoSize = false;
        if (this.height !== value) {
            this.resize(this.width, value);
        }
    }
    get height(): number {
        return this.scene.height;
    }

    private _lastAutoSize?: [number, number];
    @Validate(BOOLEAN)
    protected _autoSize = false;
    set autoSize(value: boolean) {
        if (this._autoSize === value) {
            return;
        }

        this._autoSize = value;

        const { style } = this.element;
        if (value) {
            style.display = 'block';
            style.width = '100%';
            style.height = '100%';

            if (!this._lastAutoSize) {
                return;
            }
            this.resize(this._lastAutoSize[0], this._lastAutoSize[1]);
        } else {
            style.display = 'inline-block';
            style.width = 'auto';
            style.height = 'auto';
        }
    }
    get autoSize(): boolean {
        return this._autoSize;
    }

    download(fileName?: string, fileFormat?: string) {
        this.scene.download(fileName, fileFormat);
    }

    padding = new Padding(20);

    _title?: Caption = undefined;
    set title(caption: Caption | undefined) {
        const { root } = this.scene;
        if (this._title != null) {
            root?.removeChild(this._title.node);
        }
        this._title = caption;
        if (this._title != null) {
            root?.appendChild(this._title.node);
        }
    }
    get title() {
        return this._title;
    }

    _subtitle?: Caption = undefined;
    set subtitle(caption: Caption | undefined) {
        const { root } = this.scene;
        if (this._subtitle != null) {
            root?.removeChild(this._subtitle.node);
        }
        this._subtitle = caption;
        if (this._subtitle != null) {
            root?.appendChild(this._subtitle.node);
        }
    }
    get subtitle() {
        return this._subtitle;
    }

    private _destroyed: boolean = false;
    get destroyed() {
        return this._destroyed;
    }

    protected readonly interactionManager: InteractionManager;
    protected readonly cursorManager: CursorManager;
    protected readonly axisGroup: Group;

    protected constructor(
        document = window.document,
        overrideDevicePixelRatio?: number,
        resources?: TransferableResources
    ) {
        super();

        const scene = resources?.scene;
        const element = resources?.element ?? document.createElement('div');
        const container = resources?.container;

        const root = new Group({ name: 'root' });
        // Prevent the scene from rendering chart components in an invalid state
        // (before first layout is performed).
        root.visible = false;
        root.append(this.seriesRoot);

        const background = this.background;
        background.fill = 'white';
        root.appendChild(background.node);

        this.axisGroup = new Group({ name: 'Axes', layer: true, zIndex: Layers.AXIS_ZINDEX });
        root.appendChild(this.axisGroup);

        this.element = element;
        element.classList.add('ag-chart-wrapper');
        element.style.position = 'relative';

        this.scene = scene ?? new Scene({ document, overrideDevicePixelRatio });
        this.scene.debug.consoleLog = this._debug;
        this.scene.root = root;
        this.scene.container = element;
        this.autoSize = true;

        this.interactionManager = new InteractionManager(element);
        this.cursorManager = new CursorManager(element);

        this.legend = new Legend((type: ChartUpdateType) => this.update(type), this.interactionManager);

        background.width = this.scene.width;
        background.height = this.scene.height;

        SizeMonitor.observe(this.element, (size) => {
            const { width, height } = size;

            if (!this.autoSize) {
                return;
            }

            if (width === 0 && height === 0) {
                return;
            }

            if (width === this.width && height === this.height) {
                return;
            }

            this._lastAutoSize = [width, height];
            this.resize(width, height);
        });

        this.tooltip = new Tooltip(this.scene.canvas.element, document, document.body);
        this.legend = new Legend(this, this.interactionManager, this.cursorManager);
        this.container = container;

        // Add interaction listeners last so child components are registered first.
        this.interactionManager.addListener('click', (event) => this.onClick(event));
        this.interactionManager.addListener('hover', (event) => this.onMouseMove(event));
        this.interactionManager.addListener('leave', () => this.togglePointer(false));
        this.interactionManager.addListener('page-left', () => this.destroy());
    }

    destroy(opts?: { keepTransferableResources: boolean }): TransferableResources | undefined {
        if (this._destroyed) {
            return;
        }

        const keepTransferableResources = opts?.keepTransferableResources;
        let result: TransferableResources | undefined = undefined;

        this._performUpdateType = ChartUpdateType.NONE;
        this._pendingFactoryUpdates.splice(0);

        this.tooltip.destroy();
        SizeMonitor.unobserve(this.element);

        this.interactionManager.destroy();

        if (keepTransferableResources) {
            this.scene.strip();
            result = { container: this.container, scene: this.scene, element: this.element };
        } else {
            this.scene.destroy();
            this.container = undefined;
        }

        this.series.forEach((s) => s.destroy());
        this.series = [];

        this._destroyed = true;

        return result;
    }

    log(opts: any) {
        if (this.debug) {
            console.log(opts);
        }
    }

    togglePointer(visible?: boolean) {
        if (this.tooltip.enabled) {
            this.tooltip.toggle(visible);
        }
        if (!visible && this.lastPick?.datum?.datum != null) {
            this.changeHighlightDatum();
        }
        if (!visible && this.lastInteractionEvent) {
            this.lastInteractionEvent = undefined;
        }
    }

    private _pendingFactoryUpdates: (() => Promise<void>)[] = [];

    requestFactoryUpdate(cb: () => Promise<void>) {
        const callbacks = this._pendingFactoryUpdates;
        const count = callbacks.length;
        if (count === 0) {
            callbacks.push(cb);
            this._processCallbacks();
        } else {
            // Factory callback process already running, the callback will be invoked asynchronously.
            // Clear the queue after the first callback to prevent unnecessary re-renderings.
            callbacks.splice(1, count - 1, cb);
        }
    }

    private async _processCallbacks() {
        const callbacks = this._pendingFactoryUpdates;
        while (callbacks.length > 0) {
            if (this.updatePending) {
                await sleep(1);
                continue; // Make sure to check queue has an item before continuing.
            }
            try {
                await callbacks[0]();
            } catch (e) {
                console.error(e);
            }

            callbacks.shift();
        }
    }

    private _performUpdateNoRenderCount = 0;
    private _performUpdateType: ChartUpdateType = ChartUpdateType.NONE;
    get performUpdateType() {
        return this._performUpdateType;
    }
    get updatePending(): boolean {
        return this._performUpdateType !== ChartUpdateType.NONE || this.lastInteractionEvent != null;
    }
    private _lastPerformUpdateError?: Error;
    get lastPerformUpdateError() {
        return this._lastPerformUpdateError;
    }

    private seriesToUpdate: Set<Series> = new Set();
    private performUpdateTrigger = debouncedCallback(async ({ count }) => {
        if (this._destroyed) return;

        try {
            await this.performUpdate(count);
        } catch (error) {
            this._lastPerformUpdateError = error;
            console.error(error);
        }
    });
    public async awaitUpdateCompletion() {
        await this.performUpdateTrigger.await();
    }
    public update(
        type = ChartUpdateType.FULL,
        opts?: { forceNodeDataRefresh?: boolean; seriesToUpdate?: Iterable<Series> }
    ) {
        const { forceNodeDataRefresh = false, seriesToUpdate = this.series } = opts || {};

        if (forceNodeDataRefresh) {
            this.series.forEach((series) => series.markNodeDataDirty());
        }

        for (const series of seriesToUpdate) {
            this.seriesToUpdate.add(series);
        }

        if (type < this._performUpdateType) {
            this._performUpdateType = type;
            this.performUpdateTrigger.schedule();
        }
    }
    private async performUpdate(count: number) {
        const { _performUpdateType: performUpdateType, extraDebugStats } = this;
        const splits = [performance.now()];

        switch (performUpdateType) {
            case ChartUpdateType.FULL:
            case ChartUpdateType.PROCESS_DATA:
                await this.processData();
                splits.push(performance.now());

                // Disable tooltip/highlight if the data fundamentally shifted.
                this.disablePointer({ updateProcessing: false });
            // Fall-through to next pipeline stage.
            case ChartUpdateType.PERFORM_LAYOUT:
                if (this._autoSize && !this._lastAutoSize) {
                    const count = this._performUpdateNoRenderCount++;

                    if (count < 5) {
                        // Reschedule if canvas size hasn't been set yet to avoid a race.
                        this._performUpdateType = ChartUpdateType.PERFORM_LAYOUT;
                        this.performUpdateTrigger.schedule();
                        break;
                    }

                    // After several failed passes, continue and accept there maybe a redundant
                    // render. Sometimes this case happens when we already have the correct
                    // width/height, and we end up never rendering the chart in that scenario.
                }
                this._performUpdateNoRenderCount = 0;

                await this.performLayout();
                splits.push(performance.now());
            // Fall-through to next pipeline stage.
            case ChartUpdateType.SERIES_UPDATE:
                const { seriesRect } = this;
                const seriesUpdates = [...this.seriesToUpdate].map((series) => series.update({ seriesRect }));
                this.seriesToUpdate.clear();
                await Promise.all(seriesUpdates);

                splits.push(performance.now());
            // Fall-through to next pipeline stage.
            case ChartUpdateType.SCENE_RENDER:
                await this.scene.render({ debugSplitTimes: splits, extraDebugStats });
                this.extraDebugStats = {};
            // Fall-through to next pipeline stage.
            case ChartUpdateType.NONE:
                // Do nothing.
                this._performUpdateType = ChartUpdateType.NONE;
        }

        const end = performance.now();
        this.log({
            chart: this,
            durationMs: Math.round((end - splits[0]) * 100) / 100,
            count,
            performUpdateType: ChartUpdateType[performUpdateType],
        });
    }

    readonly element: HTMLElement;

    protected _axes: ChartAxis[] = [];
    set axes(values: ChartAxis[]) {
        this._axes.forEach((axis) => axis.detachAxis(this.axisGroup));
        // make linked axes go after the regular ones (simulates stable sort by `linkedTo` property)
        this._axes = values.filter((a) => !a.linkedTo).concat(values.filter((a) => a.linkedTo));
        this._axes.forEach((axis) => axis.attachAxis(this.axisGroup));
    }
    get axes(): ChartAxis[] {
        return this._axes;
    }

    protected _series: Series[] = [];
    set series(values: Series[]) {
        this.removeAllSeries();
        values.forEach((series) => this.addSeries(series));
    }
    get series(): Series[] {
        return this._series;
    }

    addSeries(series: Series<any>, before?: Series<any>): boolean {
        const { series: allSeries, seriesRoot } = this;
        const canAdd = allSeries.indexOf(series) < 0;

        if (canAdd) {
            const beforeIndex = before ? allSeries.indexOf(before) : -1;

            if (beforeIndex >= 0) {
                allSeries.splice(beforeIndex, 0, series);
                seriesRoot.insertBefore(series.rootGroup, before!.rootGroup);
            } else {
                allSeries.push(series);
                seriesRoot.append(series.rootGroup);
            }
            this.initSeries(series);

            return true;
        }

        return false;
    }

    protected initSeries(series: Series<any>) {
        series.chart = this;
        if (!series.data) {
            series.data = this.data;
        }
        series.addEventListener('nodeClick', this.onSeriesNodeClick, this);
    }

    protected freeSeries(series: Series<any>) {
        series.chart = undefined;
        series.removeEventListener('nodeClick', this.onSeriesNodeClick, this);
    }

    removeAllSeries(): void {
        this.series.forEach((series) => {
            this.freeSeries(series);
            this.seriesRoot.removeChild(series.rootGroup);
        });
        this._series = []; // using `_series` instead of `series` to prevent infinite recursion
    }

    protected assignSeriesToAxes() {
        this.axes.forEach((axis) => {
            axis.boundSeries = this.series.filter((s) => {
                const seriesAxis = axis.direction === ChartAxisDirection.X ? s.xAxis : s.yAxis;
                return seriesAxis === axis;
            });
        });
    }

    protected assignAxesToSeries(force: boolean = false) {
        // This method has to run before `assignSeriesToAxes`.
        const directionToAxesMap: { [key in ChartAxisDirection]?: ChartAxis[] } = {};

        this.axes.forEach((axis) => {
            const direction = axis.direction;
            const directionAxes = directionToAxesMap[direction] || (directionToAxesMap[direction] = []);
            directionAxes.push(axis);
        });

        this.series.forEach((series) => {
            series.directions.forEach((direction) => {
                const currentAxis = direction === ChartAxisDirection.X ? series.xAxis : series.yAxis;
                if (currentAxis && !force) {
                    return;
                }

                const directionAxes = directionToAxesMap[direction];
                if (!directionAxes) {
                    console.warn(
                        `AG Charts - no available axis for direction [${direction}]; check series and axes configuration.`
                    );
                    return;
                }

                const seriesKeys = series.getKeys(direction);
                const newAxis = this.findMatchingAxis(directionAxes, series.getKeys(direction));
                if (!newAxis) {
                    console.warn(
                        `AG Charts - no matching axis for direction [${direction}] and keys [${seriesKeys}]; check series and axes configuration.`
                    );
                    return;
                }

                if (direction === ChartAxisDirection.X) {
                    series.xAxis = newAxis;
                } else {
                    series.yAxis = newAxis;
                }
            });
        });
    }

    private findMatchingAxis(directionAxes: ChartAxis[], directionKeys?: string[]): ChartAxis | undefined {
        for (const axis of directionAxes) {
            const axisKeys = axis.keys;

            if (!axisKeys.length) {
                return axis;
            }

            if (!directionKeys) {
                continue;
            }

            for (const directionKey of directionKeys) {
                if (axisKeys.indexOf(directionKey) >= 0) {
                    return axis;
                }
            }
        }
    }

    private resize(width: number, height: number) {
        if (this.scene.resize(width, height)) {
            this.background.width = this.width;
            this.background.height = this.height;

            this.disablePointer();
            this.update(ChartUpdateType.PERFORM_LAYOUT, { forceNodeDataRefresh: true });
        }
    }

    async processData() {
        if (this.axes.length > 0 || this.series.some((s) => s instanceof CartesianSeries)) {
            this.assignAxesToSeries(true);
            this.assignSeriesToAxes();
        }

        await Promise.all(this.series.map((s) => s.processData()));
        await this.updateLegend();
    }

    placeLabels(): Map<Series<any>, PlacedLabel[]> {
        const visibleSeries: Series[] = [];
        const data: (readonly PointLabelDatum[])[] = [];
        for (const series of this.series) {
            if (!series.visible) {
                continue;
            }

            let labelData: PointLabelDatum[] = series.getLabelData();

            if (!(labelData && isPointLabelDatum(labelData[0]))) {
                continue;
            }

            data.push(labelData);

            visibleSeries.push(series);
        }

        const { seriesRect } = this;
        const labels: PlacedLabel[][] =
            seriesRect && data.length > 0
                ? placeLabels(data, { x: 0, y: 0, width: seriesRect.width, height: seriesRect.height })
                : [];
        return new Map(labels.map((l, i) => [visibleSeries[i], l]));
    }

    private async updateLegend() {
        const legendData: LegendDatum[] = [];

        this.series
            .filter((s) => s.showInLegend)
            .forEach((series) => {
                legendData.push(...series.getLegendData());
            });

        const { formatter } = this.legend.item.label;
        if (formatter) {
            legendData.forEach(
                (datum) =>
                    (datum.label.text = formatter({
                        get id() {
                            doOnce(
                                () =>
                                    console.warn(
                                        `AG Charts - LegendLabelFormatterParams.id is deprecated, use seriesId instead`,
                                        datum
                                    ),
                                `LegendLabelFormatterParams.id deprecated`
                            );
                            return datum.seriesId;
                        },
                        itemId: datum.itemId,
                        value: datum.label.text,
                        seriesId: datum.seriesId,
                    }))
            );
        }

        this.legend.data = legendData;
    }

    abstract performLayout(): Promise<void>;

    protected positionCaptions(): { captionAutoPadding?: number } {
        const { _title: title, _subtitle: subtitle } = this;

        const spacing = 10;
        let paddingTop = spacing;

        if (!title) {
            return {};
        }
        title.node.visible = title.enabled;

        if (title.enabled) {
            title.node.x = this.width / 2;
            title.node.y = paddingTop;
            const titleBBox = title.node.computeBBox(); // make sure to set node's x/y, then computeBBox
            if (titleBBox) {
                paddingTop = titleBBox.y + titleBBox.height;
            }
        }

        if (!subtitle) {
            return {};
        }
        subtitle.node.visible = title.enabled && subtitle.enabled;

        if (title.enabled && subtitle.enabled) {
            subtitle.node.x = this.width / 2;
            subtitle.node.y = paddingTop + spacing;
            const subtitleBBox = subtitle.node.computeBBox();
            if (subtitleBBox) {
                paddingTop = subtitleBBox.y + subtitleBBox.height;
            }
        }

        return { captionAutoPadding: Math.floor(paddingTop) };
    }

    protected legendBBox: BBox = new BBox(0, 0, 0, 0);

    protected positionLegend(captionAutoPadding: number) {
        const { legend, legendAutoPadding } = this;
        legendAutoPadding.clear();

        if (!legend.enabled || !legend.data.length) {
            return;
        }

        const legendSpacing = legend.spacing;
        const width = this.width;
        const height = this.height - captionAutoPadding;

        const horizontalLegendWidth = legend.maxWidth ?? width - legendSpacing * 2;
        const horizontalLegendHeight = legend.maxHeight ?? height * 0.1;

        const verticalLegendWidth = legend.maxWidth ?? width * 0.1;
        const verticalLegendHeight = legend.maxHeight ?? height - legendSpacing * 2;

        let translationX = 0;
        let translationY = 0;

        let legendBBox: BBox;
        switch (legend.position) {
            case 'bottom':
                legend.performLayout(horizontalLegendWidth, horizontalLegendHeight);
                legendBBox = legend.computeBBox();

                if (legend.visible) {
                    translationX = (width - legendBBox.width) / 2 - legendBBox.x;
                    translationY = captionAutoPadding + height - legendBBox.height - legendBBox.y - legendSpacing;

                    legendAutoPadding.bottom = legendBBox.height;
                } else {
                    legendAutoPadding.bottom = 0;
                }

                break;

            case 'top':
                legend.performLayout(horizontalLegendWidth, horizontalLegendHeight);
                legendBBox = legend.computeBBox();

                if (legend.visible) {
                    translationX = (width - legendBBox.width) / 2 - legendBBox.x;
                    translationY = captionAutoPadding + legendSpacing - legendBBox.y;

                    legendAutoPadding.top = legendBBox.height;
                } else {
                    legendAutoPadding.top = 0;
                }

                break;

            case 'left':
                legend.performLayout(verticalLegendWidth, verticalLegendHeight);
                legendBBox = legend.computeBBox();

                if (legend.visible) {
                    translationX = legendSpacing - legendBBox.x;
                    translationY = captionAutoPadding + (height - legendBBox.height) / 2 - legendBBox.y;

                    legendAutoPadding.left = legendBBox.width;
                } else {
                    legendAutoPadding.left = 0;
                }

                break;

            default: // case 'right':
                legend.performLayout(verticalLegendWidth, verticalLegendHeight);
                legendBBox = legend.computeBBox();

                if (legend.visible) {
                    translationX = width - legendBBox.width - legendBBox.x - legendSpacing;
                    translationY = captionAutoPadding + (height - legendBBox.height) / 2 - legendBBox.y;

                    legendAutoPadding.right = legendBBox.width;
                } else {
                    legendAutoPadding.right = 0;
                }

                break;
        }

        if (legend.visible) {
            // Round off for pixel grid alignment to work properly.
            legend.translationX = Math.floor(translationX + legend.translationX);
            legend.translationY = Math.floor(translationY + legend.translationY);

            this.legendBBox = legend.computeBBox();
        }
    }

    // Should be available after the first layout.
    protected seriesRect?: BBox;
    getSeriesRect(): Readonly<BBox | undefined> {
        return this.seriesRect;
    }

    // x/y are local canvas coordinates in CSS pixels, not actual pixels
    private pickSeriesNode(point: Point):
        | {
              series: Series<any>;
              datum: SeriesNodeDatum;
          }
        | undefined {
        const {
            tooltip: { tracking },
        } = this;

        const start = performance.now();

        // Disable 'nearest match' options if tooltip.tracking is enabled.
        const pickModes = tracking ? undefined : [SeriesNodePickMode.EXACT_SHAPE_MATCH];

        // Iterate through series in reverse, as later declared series appears on top of earlier
        // declared series.
        const reverseSeries = [...this.series].reverse();

        let result: { series: Series<any>; datum: SeriesNodeDatum; distance: number } | undefined = undefined;
        for (const series of reverseSeries) {
            if (!series.visible || !series.rootGroup.visible) {
                continue;
            }
            let { match, distance } = series.pickNode(point, pickModes) ?? {};
            if (!match || distance == null) {
                continue;
            }
            if (!result || result.distance > distance) {
                result = { series, distance, datum: match };
            }
            if (distance === 0) {
                break;
            }
        }

        this.extraDebugStats['pickSeriesNode'] = Math.round(
            (this.extraDebugStats['pickSeriesNode'] ?? 0) + (performance.now() - start)
        );

        return result;
    }

    lastPick?: {
        datum: SeriesNodeDatum;
        event?: Event;
    };

    protected onMouseMove(event: InteractionEvent<'hover'>): void {
        if (this.tooltip.enabled) {
            if (this.tooltip.delay > 0) {
                this.togglePointer(false);
            }
        }

        this.lastInteractionEvent = event;
        this.pointerScheduler.schedule();

        this.extraDebugStats['mouseX'] = event.offsetX;
        this.extraDebugStats['mouseY'] = event.offsetY;
        this.update(ChartUpdateType.SCENE_RENDER);
    }

    private disablePointer({ updateProcessing = true } = {}) {
        if (this.highlightedDatum?.datum?.datum != null) {
            this.changeHighlightDatum(undefined, { updateProcessing });
        }
        this.togglePointer(false);
    }

    private lastInteractionEvent?: InteractionEvent<'hover'> = undefined;
    private pointerScheduler = debouncedAnimationFrame(() => {
        if (this.lastInteractionEvent) {
            this.handlePointer(this.lastInteractionEvent);
        }
        this.lastInteractionEvent = undefined;
    });
    protected handlePointer(event: InteractionEvent<'hover'>) {
        if (!event) {
            return;
        }

        const { lastPick } = this;
        const { pageX, pageY, offsetX, offsetY } = event;

        const disablePointer = () => {
            if (lastPick) {
                // Cursor moved from a non-marker node to empty space.
                this.disablePointer();
            }
        };

        if (!(this.seriesRect && this.seriesRect.containsPoint(offsetX, offsetY))) {
            disablePointer();
            return;
        }

        const pick = this.pickSeriesNode({ x: offsetX, y: offsetY });

        if (!pick) {
            disablePointer();
            return;
        }

        const meta = { pageX, pageY, offsetX, offsetY, event: event.sourceEvent };
        if (!lastPick || lastPick.datum !== pick.datum) {
            this.onSeriesDatumPick(meta, pick.datum);
            return;
        }

        lastPick.event = event.sourceEvent;

        if (this.tooltip.enabled && pick.series.tooltip.enabled) {
            this.tooltip.show(this.mergePointerDatum(meta, pick.datum));
        }
    }

    protected onClick(event: InteractionEvent<'click'>) {
        if (this.checkSeriesNodeClick(event)) {
            this.update(ChartUpdateType.SERIES_UPDATE);
            return;
        }
        this.fireEvent<AgChartClickEvent>({
            type: 'click',
            event: event.sourceEvent,
        });
    }

    private checkSeriesNodeClick(event: InteractionEvent<'click'>): boolean {
        const { lastPick } = this;

        if (lastPick && lastPick.event) {
            const { event, datum } = lastPick;
            datum.series.fireNodeClickEvent(event, datum);
            return true;
        } else if (event.sourceEvent.type.startsWith('touch')) {
            const pick = this.pickSeriesNode({ x: event.offsetX, y: event.offsetY });

            if (pick) {
                pick.series.fireNodeClickEvent(event.sourceEvent, pick.datum);
                return true;
            }
        }

        return false;
    }

    private onSeriesNodeClick(event: SourceEvent<Series<any>>) {
        const seriesNodeClickEvent = {
            ...event,
            type: 'seriesNodeClick',
        };
        Object.defineProperty(seriesNodeClickEvent, 'series', {
            enumerable: false,
            // Should display the deprecation warning
            get: () => (event as any).series,
        });
        this.fireEvent(seriesNodeClickEvent);
    }

    private onSeriesDatumPick(meta: PointerMeta, datum: SeriesNodeDatum) {
        const { lastPick } = this;
        if (lastPick) {
            if (lastPick.datum === datum) {
                return;
            }
        }

        this.changeHighlightDatum({
            datum,
            event: meta.event,
        });

        if (datum) {
            meta = this.mergePointerDatum(meta, datum);
        }

        const tooltipEnabled = this.tooltip.enabled && datum.series.tooltip.enabled;
        const html = tooltipEnabled && datum.series.getTooltipHtml(datum);
        if (html) {
            this.tooltip.show(meta, html);
        }
    }

    private mergePointerDatum(meta: PointerMeta, datum: SeriesNodeDatum): PointerMeta {
        if (datum.point) {
            const { x, y } = datum.point;
            const { canvas } = this.scene;
            const point = datum.series.rootGroup.inverseTransformPoint(x, y);
            const canvasRect = canvas.element.getBoundingClientRect();
            return {
                ...meta,
                pageX: Math.round(canvasRect.left + window.scrollX + point.x),
                pageY: Math.round(canvasRect.top + window.scrollY + point.y),
                offsetX: Math.round(point.x),
                offsetY: Math.round(point.y),
            };
        }

        return meta;
    }

    highlightedDatum?: SeriesNodeDatum;

    changeHighlightDatum(newPick?: { datum: SeriesNodeDatum; event?: Event }, opts?: { updateProcessing: boolean }) {
        const { updateProcessing = true } = opts ?? {};
        const seriesToUpdate: Set<Series> = new Set<Series>();
        const { datum: { series: newSeries = undefined } = {}, datum = undefined } = newPick || {};
        const { lastPick: { datum: { series: lastSeries = undefined } = {} } = {}, lastPick } = this;

        if (lastSeries) {
            seriesToUpdate.add(lastSeries);
        }

        if (newSeries) {
            seriesToUpdate.add(newSeries);
        }

        // Adjust cursor if a specific datum is highlighted, rather than just a series.
        if (lastSeries?.cursor && lastPick?.datum?.datum) {
            this.cursorManager.updateCursor(lastSeries.id);
        }
        if (newSeries?.cursor && datum?.datum) {
            this.cursorManager.updateCursor(newSeries.id, newSeries.cursor);
        }

        this.lastPick = newPick;
        this.highlightedDatum = datum;

        if (!updateProcessing) {
            return;
        }

        let updateAll = newSeries == null || lastSeries == null;
        if (updateAll) {
            this.update(ChartUpdateType.SERIES_UPDATE);
        } else {
            this.update(ChartUpdateType.SERIES_UPDATE, { seriesToUpdate });
        }
    }

    async waitForUpdate(timeoutMs = 5000): Promise<void> {
        const start = performance.now();

        while (this._pendingFactoryUpdates.length > 0 || this.updatePending) {
            if (performance.now() - start > timeoutMs) {
                throw new Error('waitForUpdate() timeout reached.');
            }
            await sleep(5);
        }
        await this.awaitUpdateCompletion();
    }
}<|MERGE_RESOLUTION|>--- conflicted
+++ resolved
@@ -56,10 +56,7 @@
     readonly seriesRoot = new ClipRect();
     readonly background: Background = new Background();
     readonly legend: Legend;
-<<<<<<< HEAD
-=======
     readonly tooltip: Tooltip;
->>>>>>> 9e8d4562
 
     protected legendAutoPadding = new Padding();
 
@@ -234,8 +231,6 @@
 
         this.interactionManager = new InteractionManager(element);
         this.cursorManager = new CursorManager(element);
-
-        this.legend = new Legend((type: ChartUpdateType) => this.update(type), this.interactionManager);
 
         background.width = this.scene.width;
         background.height = this.scene.height;
