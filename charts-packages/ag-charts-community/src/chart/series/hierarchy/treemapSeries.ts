import { Selection } from '../../../scene/selection';
import { HdpiCanvas } from '../../../canvas/hdpiCanvas';
import { TypedEvent } from '../../../util/observable';
import { Label } from '../../label';
import { SeriesNodeDatum, SeriesTooltip, TooltipRendererParams } from '../series';
import { HierarchySeries } from './hierarchySeries';
import { TooltipRendererResult, toTooltipHtml } from '../../chart';
import { Group } from '../../../scene/group';
import { Text } from '../../../scene/shape/text';
import { Rect } from '../../../scene/shape/rect';
import { DropShadow } from '../../../scene/dropShadow';
import { LinearScale } from '../../../scale/linearScale';
import { ChartAxisDirection } from '../../chartAxis';
import { LegendDatum } from '../../legend';
import { Treemap } from '../../../layout/treemap';
import { hierarchy } from '../../../layout/hierarchy';
import { toFixed } from '../../../util/number';
import { Path2D } from '../../../scene/path2D';
import {
    BOOLEAN,
    NUMBER,
    NUMBER_ARRAY,
    OPT_FUNCTION,
    OPT_STRING,
    STRING,
    STRING_ARRAY,
    Validate,
} from '../../../util/validation';

interface TreemapNodeDatum extends SeriesNodeDatum {
    parent?: TreemapNodeDatum;
    children?: TreemapNodeDatum[];
    value: number;
    x0: number;
    x1: number;
    y0: number;
    y1: number;
    depth: number;

    fill: string;
    label: string;
    hasTitle: boolean;
    colorValue: number;
}

export interface TreemapTooltipRendererParams extends TooltipRendererParams {
    datum: TreemapNodeDatum;
    labelKey: string;
    sizeKey?: string;
    colorKey?: string;
}

export class TreemapSeriesTooltip extends SeriesTooltip {
    @Validate(OPT_FUNCTION)
    renderer?: (params: TreemapTooltipRendererParams) => string | TooltipRendererResult = undefined;
}

export interface TreemapSeriesNodeClickEvent extends TypedEvent {
    readonly type: 'nodeClick';
    readonly event: MouseEvent;
    readonly series: TreemapSeries;
    readonly datum: any;
    readonly labelKey: string;
    readonly sizeKey?: string;
    readonly colorKey?: string;
}

export class TreemapSeriesLabel extends Label {
    @Validate(NUMBER(0))
    padding = 10;
}

enum TextNodeTag {
    Name,
    Value,
}

export interface TreemapSeriesFormatterParams {
    readonly datum: any;
    readonly labelKey: string;
    readonly sizeKey?: string;
    readonly colorKey?: string;
    readonly fill?: string;
    readonly fillOpacity?: string;
    readonly stroke?: string;
    readonly strokeOpacity?: number;
    readonly strokeWidth?: number;
    readonly gradient?: boolean;
    readonly highlighted: boolean;
}

export interface TreemapSeriesFormat {
    fill?: string;
    fillOpacity?: number;
    stroke?: string;
    strokeOpacity?: number;
    strokeWidth?: number;
    gradient?: boolean;
}

export class TreemapSeries extends HierarchySeries<TreemapNodeDatum> {
    static className = 'TreemapSeries';
    static type = 'treemap' as const;

    private groupSelection: Selection<Group, Group, TreemapNodeDatum, any> = Selection.select(
        this.pickGroup
    ).selectAll<Group>();
    private highlightSelection: Selection<Group, Group, TreemapNodeDatum, any> = Selection.select(
        this.highlightGroup
    ).selectAll<Group>();

    private layout = new Treemap();
    private dataRoot?: TreemapNodeDatum;

    readonly title: TreemapSeriesLabel = (() => {
        const label = new TreemapSeriesLabel();
        label.color = 'white';
        label.fontWeight = 'bold';
        label.fontSize = 12;
        label.fontFamily = 'Verdana, sans-serif';
        label.padding = 15;
        return label;
    })();

    readonly subtitle: TreemapSeriesLabel = (() => {
        const label = new TreemapSeriesLabel();
        label.color = 'white';
        label.fontSize = 9;
        label.fontFamily = 'Verdana, sans-serif';
        label.padding = 13;
        return label;
    })();

    readonly labels = {
        large: (() => {
            const label = new Label();
            label.color = 'white';
            label.fontWeight = 'bold';
            label.fontSize = 18;
            return label;
        })(),
        medium: (() => {
            const label = new Label();
            label.color = 'white';
            label.fontWeight = 'bold';
            label.fontSize = 14;
            return label;
        })(),
        small: (() => {
            const label = new Label();
            label.color = 'white';
            label.fontWeight = 'bold';
            label.fontSize = 10;
            return label;
        })(),
        color: (() => {
            const label = new Label();
            label.color = 'white';
            return label;
        })(),
    };

    protected _nodePadding = 2;
    set nodePadding(value: number) {
        if (this._nodePadding !== value) {
            this._nodePadding = value;
            this.updateLayoutPadding();
        }
    }
    get nodePadding(): number {
        return this._nodePadding;
    }

    @Validate(STRING)
    labelKey: string = 'label';

    @Validate(OPT_STRING)
    sizeKey?: string = 'size';

    @Validate(OPT_STRING)
    colorKey?: string = 'color';

    @Validate(NUMBER_ARRAY)
    colorDomain: number[] = [-5, 5];

    @Validate(STRING_ARRAY)
    colorRange: string[] = ['#cb4b3f', '#6acb64'];

    @Validate(BOOLEAN)
    colorParents: boolean = false;

    @Validate(BOOLEAN)
    gradient: boolean = true;

<<<<<<< HEAD
    @Validate(STRING)
=======
    formatter?: (params: TreemapSeriesFormatterParams) => TreemapSeriesFormat = undefined;

>>>>>>> e8be6a50
    colorName: string = 'Change';

    @Validate(STRING)
    rootName: string = 'Root';

    shadow: DropShadow = (() => {
        const shadow = new DropShadow();
        shadow.color = 'rgba(0, 0, 0, 0.4)';
        shadow.xOffset = 1.5;
        shadow.yOffset = 1.5;
        return shadow;
    })();

    readonly tooltip = new TreemapSeriesTooltip();

    private updateLayoutPadding() {
        const { title, subtitle, nodePadding, labelKey } = this;

        this.layout.paddingRight = (_) => nodePadding;
        this.layout.paddingBottom = (_) => nodePadding;
        this.layout.paddingLeft = (_) => nodePadding;
        this.layout.paddingTop = (node: TreemapNodeDatum) => {
            let name = node.datum[labelKey] || '';
            if (node.children) {
                name = name.toUpperCase();
            }
            const font = node.depth > 1 ? subtitle : title;
            const textSize = HdpiCanvas.getTextSize(
                name,
                [font.fontWeight, font.fontSize + 'px', font.fontFamily].join(' ').trim()
            );
            const innerNodeWidth = node.x1 - node.x0 - nodePadding * 2;
            const hasTitle = node.depth > 0 && node.children && textSize.width <= innerNodeWidth;
            node.hasTitle = !!hasTitle;

            return hasTitle ? textSize.height + nodePadding * 2 : nodePadding;
        };
    }

    processData(): boolean {
        if (!this.data) {
            return false;
        }

        const { data, sizeKey, labelKey, colorKey, colorDomain, colorRange, colorParents } = this;

        let dataRoot: unknown;
        if (sizeKey) {
            dataRoot = hierarchy(data).sum((datum) => (datum.children ? 1 : datum[sizeKey]));
        } else {
            dataRoot = hierarchy(data).sum((datum) => (datum.children ? 0 : 1));
        }
        this.dataRoot = dataRoot as TreemapNodeDatum;

        const colorScale = new LinearScale();
        colorScale.domain = colorDomain;
        colorScale.range = colorRange;

        const series = this;
        function traverse(root: TreemapNodeDatum, depth = 0) {
            const { children, datum } = root;
            const label = datum[labelKey];
            const colorValue = colorKey ? datum[colorKey] : depth;

            Object.assign(root, { series });
            root.fill = !children || colorParents ? colorScale.convert(colorValue) : '#272931';
            root.colorValue = colorValue;

            if (label) {
                root.label = children ? label.toUpperCase() : label;
            } else {
                root.label = '';
            }

            if (children) {
                children.forEach((child: any) => traverse(child, depth + 1));
            }
        }
        traverse(this.dataRoot);

        return true;
    }

    protected getLabelCenterX(datum: any): number {
        return (datum.x0 + datum.x1) / 2;
    }

    protected getLabelCenterY(datum: any): number {
        return (datum.y0 + datum.y1) / 2 + 2;
    }

    createNodeData() {
        return [];
    }

    update(): void {
        this.updateSelections();
        this.updateNodes();
    }

    updateSelections() {
        if (!this.nodeDataRefresh) {
            return;
        }
        this.nodeDataRefresh = false;

        const { chart, dataRoot } = this;

        if (!chart || !dataRoot) {
            return;
        }

        const seriesRect = chart.getSeriesRect();

        if (!seriesRect) {
            return;
        }

        this.layout.size = [seriesRect.width, seriesRect.height];
        this.updateLayoutPadding();

        const descendants = this.layout.processData(dataRoot).descendants();

        const { groupSelection, highlightSelection } = this;
        const update = (selection: typeof groupSelection) => {
            const updateGroups = selection.setData(descendants);
            updateGroups.exit.remove();

            const enterGroups = updateGroups.enter.append(Group);
            enterGroups.append(Rect);
            enterGroups.append(Text).each((node: any) => (node.tag = TextNodeTag.Name));
            enterGroups.append(Text).each((node: any) => (node.tag = TextNodeTag.Value));

            return updateGroups.merge(enterGroups) as any;
        };

        this.groupSelection = update(groupSelection);
        this.highlightSelection = update(highlightSelection);
    }

    updateNodes() {
        if (!this.chart) {
            return;
        }

        const {
            nodePadding,
            labels,
            shadow,
            gradient,
            chart: { highlightedDatum },
            highlightStyle: {
                fill: deprecatedFill,
                stroke: deprecatedStroke,
                strokeWidth: deprecatedStrokeWidth,
                item: {
                    fill: highlightedFill = deprecatedFill,
                    fillOpacity: highlightedFillOpacity,
                    stroke: highlightedStroke = deprecatedStroke,
                    strokeWidth: highlightedDatumStrokeWidth = deprecatedStrokeWidth,
                },
            },
            formatter,
            colorKey,
            labelKey,
            sizeKey,
        } = this;

        const labelMeta = this.buildLabelMeta(this.groupSelection.data);
        const updateRectFn = (rect: Rect, datum: TreemapNodeDatum, isDatumHighlighted: boolean) => {
            const fill = isDatumHighlighted && highlightedFill !== undefined ? highlightedFill : datum.fill;
            const fillOpacity = (isDatumHighlighted ? highlightedFillOpacity : 1) ?? 1;
            const stroke =
                isDatumHighlighted && highlightedStroke !== undefined
                    ? highlightedStroke
                    : datum.depth < 2
                    ? undefined
                    : 'black';
            const strokeWidth =
                isDatumHighlighted && highlightedDatumStrokeWidth !== undefined ? highlightedDatumStrokeWidth : 1;

            let format: TreemapSeriesFormat | undefined;
            if (formatter) {
                format = formatter({
                    datum: datum.datum,
                    colorKey,
                    sizeKey,
                    labelKey,
                    fill,
                    stroke,
                    strokeWidth,
                    gradient,
                    highlighted: isDatumHighlighted,
                });
            }

            rect.fill = format?.fill ?? fill;
            rect.fillOpacity = format?.fillOpacity ?? fillOpacity;
            rect.stroke = format?.stroke ?? stroke;
            rect.strokeWidth = format?.strokeWidth ?? strokeWidth;
            rect.gradient = format?.gradient ?? gradient;
            rect.crisp = true;

            rect.x = datum.x0;
            rect.y = datum.y0;
            rect.width = datum.x1 - datum.x0;
            rect.height = datum.y1 - datum.y0;

            if (isDatumHighlighted && datum.children) {
                const { x0, x1, y0, y1 } = datum;
                const pLeft = this.layout.paddingLeft(datum);
                const pRight = this.layout.paddingRight(datum);
                const pTop = this.layout.paddingTop(datum);
                const pBottom = this.layout.paddingBottom(datum);

                if (rect.clipPath) {
                    rect.clipPath.clear();
                } else {
                    rect.clipPath = new Path2D();
                }
                rect.clipMode = 'punch-out';
                rect.clipPath.moveTo(x0 + pLeft, y0 + pTop);
                rect.clipPath.lineTo(x1 - pRight, y0 + pTop);
                rect.clipPath.lineTo(x1 - pRight, y1 - pBottom);
                rect.clipPath.lineTo(x0 + pLeft, y1 - pBottom);
                rect.clipPath.lineTo(x0 + pLeft, y0 + pTop);
                rect.clipPath.closePath();
            }
        };
        this.groupSelection.selectByClass(Rect).each((rect, datum) => updateRectFn(rect, datum, false));
        this.highlightSelection.selectByClass(Rect).each((rect, datum) => {
            const isDatumHighlighted = datum === highlightedDatum;

            rect.visible = isDatumHighlighted;
            if (rect.visible) {
                updateRectFn(rect, datum, isDatumHighlighted);
            }
        });

        const updateNodeFn = (text: Text, datum: TreemapNodeDatum, index: number, highlighted: boolean) => {
            const { hasTitle } = datum;
            const { label, nodeBaseline: textBaseline } = labelMeta[index] ?? {};

            if (label != null && textBaseline != null) {
                text.textBaseline = textBaseline;
                text.fontWeight = label.fontWeight;
                text.fontSize = label.fontSize;
                text.fontFamily = label.fontFamily;
                text.textAlign = hasTitle ? 'left' : 'center';
                text.text = datum.label;
                text.fill = highlighted ? 'black' : label.color;
                text.fillShadow = !highlighted ? shadow : undefined;
                text.visible = true;
            } else {
                text.visible = false;
            }

            if (hasTitle) {
                text.x = datum.x0 + nodePadding;
                text.y = datum.y0 + nodePadding;
            } else {
                text.x = this.getLabelCenterX(datum);
                text.y = this.getLabelCenterY(datum);
            }
        };
        this.groupSelection
            .selectByTag<Text>(TextNodeTag.Name)
            .each((text, datum, index) => updateNodeFn(text, datum, index, false));
        this.highlightSelection.selectByTag<Text>(TextNodeTag.Name).each((text, datum, index) => {
            const isDatumHighlighted = datum === highlightedDatum;

            text.visible = isDatumHighlighted;
            if (text.visible) {
                updateNodeFn(text, datum, index, isDatumHighlighted);
            }
        });

        const updateValueFn = (text: Text, datum: TreemapNodeDatum, index: number, highlighted: boolean) => {
            const { valueBaseline: textBaseline, valueText } = labelMeta[index] ?? {};
            const label = labels.color;

            if (label.enabled && textBaseline != null && valueText) {
                text.fontSize = label.fontSize;
                text.fontFamily = label.fontFamily;
                text.fontStyle = label.fontStyle;
                text.fontWeight = label.fontWeight;
                text.textBaseline = textBaseline;
                text.textAlign = 'center';
                text.text = valueText;
                text.fill = highlighted ? 'black' : label.color;
                text.fillShadow = highlighted ? undefined : shadow;
                text.visible = true;
                text.x = this.getLabelCenterX(datum);
                text.y = this.getLabelCenterY(datum);
            } else {
                text.visible = false;
            }
        };
        this.groupSelection
            .selectByTag<Text>(TextNodeTag.Value)
            .each((text, datum, index) => updateValueFn(text, datum, index, false));
        this.highlightSelection.selectByTag<Text>(TextNodeTag.Value).each((text, datum, index) => {
            const isDatumHighlighted = datum === highlightedDatum;

            text.visible = isDatumHighlighted;
            if (text.visible) {
                updateValueFn(text, datum, index, isDatumHighlighted);
            }
        });
    }

    buildLabelMeta(data: TreemapNodeDatum[]) {
        const { labels, title, subtitle, nodePadding, colorKey } = this;

        const labelMeta: (
            | {
                  label: Label;
                  nodeBaseline?: CanvasTextBaseline;
                  valueBaseline?: CanvasTextBaseline;
                  valueText?: string;
              }
            | undefined
        )[] = [];
        labelMeta.length = this.groupSelection.data.length;

        const text = new Text();
        let index = 0;
        for (const datum of data) {
            const { value } = datum;
            const isLeaf = !datum.children;
            const innerNodeWidth = datum.x1 - datum.x0 - nodePadding * 2;
            const innerNodeHeight = datum.y1 - datum.y0 - nodePadding * 2;
            const hasTitle = datum.hasTitle;

            let label: Label;
            if (isLeaf) {
                if (innerNodeWidth > 40 && innerNodeHeight > 40) {
                    label = labels.large;
                } else if (innerNodeWidth > 20 && innerNodeHeight > 20) {
                    label = labels.medium;
                } else {
                    label = labels.small;
                }
            } else if (datum.depth > 1) {
                label = subtitle;
            } else {
                label = title;
            }

            if (!label.enabled) {
                labelMeta[index++] = undefined;
                continue;
            }

            text.fontWeight = label.fontWeight;
            text.fontSize = label.fontSize;
            text.fontFamily = label.fontFamily;
            text.textAlign = hasTitle ? 'left' : 'center';
            text.text = datum.label;

            const nodeBBox = text.computeBBox();
            const hasNode =
                isLeaf && !!nodeBBox && nodeBBox.width <= innerNodeWidth && nodeBBox.height * 2 + 8 <= innerNodeHeight;

            const valueText =
                typeof value === 'number' && isFinite(value) ? String(toFixed(datum.colorValue)) + '%' : '';
            text.fontSize = labels.color.fontSize;
            text.fontFamily = labels.color.fontFamily;
            text.fontStyle = labels.color.fontStyle;
            text.fontWeight = labels.color.fontWeight;
            text.text = valueText;

            const valueBBox = text.computeBBox();
            const hasValue = isLeaf && !!colorKey && hasNode && !!valueBBox && valueBBox.width < innerNodeWidth;
            const nodeBaseline = hasValue ? 'bottom' : isLeaf ? 'middle' : hasTitle ? 'top' : 'middle';

            labelMeta[index++] = {
                label,
                nodeBaseline: hasTitle || hasNode ? nodeBaseline : undefined,
                valueBaseline: hasValue ? 'top' : undefined,
                valueText,
            };
        }

        return labelMeta;
    }

    getDomain(_direction: ChartAxisDirection): any[] {
        return [0, 1];
    }

    fireNodeClickEvent(event: MouseEvent, datum: TreemapNodeDatum): void {
        this.fireEvent<TreemapSeriesNodeClickEvent>({
            type: 'nodeClick',
            event,
            series: this,
            datum: datum.datum,
            labelKey: this.labelKey,
            sizeKey: this.sizeKey,
            colorKey: this.colorKey,
        });
    }

    getTooltipHtml(nodeDatum: TreemapNodeDatum): string {
        const { tooltip, sizeKey, labelKey, colorKey, colorName, rootName } = this;
        const { datum } = nodeDatum;
        const { renderer: tooltipRenderer } = tooltip;

        const title: string | undefined = nodeDatum.depth ? datum[labelKey] : rootName || datum[labelKey];
        let content: string | undefined = undefined;
        const color = nodeDatum.fill || 'gray';

        if (colorKey && colorName) {
            const colorValue = datum[colorKey];
            if (typeof colorValue === 'number' && isFinite(colorValue)) {
                content = `<b>${colorName}</b>: ${toFixed(datum[colorKey])}`;
            }
        }

        const defaults: TooltipRendererResult = {
            title,
            backgroundColor: color,
            content,
        };

        if (tooltipRenderer) {
            return toTooltipHtml(
                tooltipRenderer({
                    datum: nodeDatum,
                    sizeKey,
                    labelKey,
                    colorKey,
                    title,
                    color,
                }),
                defaults
            );
        }

        return toTooltipHtml(defaults);
    }

    listSeriesItems(_legendData: LegendDatum[]): void {
        // Override point for subclasses.
    }
}<|MERGE_RESOLUTION|>--- conflicted
+++ resolved
@@ -192,12 +192,10 @@
     @Validate(BOOLEAN)
     gradient: boolean = true;
 
-<<<<<<< HEAD
+    @Validate(OPT_FUNCTION)
+    formatter?: (params: TreemapSeriesFormatterParams) => TreemapSeriesFormat = undefined;
+
     @Validate(STRING)
-=======
-    formatter?: (params: TreemapSeriesFormatterParams) => TreemapSeriesFormat = undefined;
-
->>>>>>> e8be6a50
     colorName: string = 'Change';
 
     @Validate(STRING)
