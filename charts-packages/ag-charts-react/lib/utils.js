<<<<<<< HEAD
// ag-charts-react v2.1.0
=======
// ag-charts-react v3.0.0
>>>>>>> 338ea6d7
"use strict";
Object.defineProperty(exports, "__esModule", { value: true });
// effectively Object.assign - here for IE compatibility
exports.assignProperties = function (to, from) {
    var styleKeys = Object.keys(from);
    styleKeys.forEach(function (key) {
        to[key] = from[key];
    });
};<|MERGE_RESOLUTION|>--- conflicted
+++ resolved
@@ -1,8 +1,4 @@
-<<<<<<< HEAD
-// ag-charts-react v2.1.0
-=======
 // ag-charts-react v3.0.0
->>>>>>> 338ea6d7
 "use strict";
 Object.defineProperty(exports, "__esModule", { value: true });
 // effectively Object.assign - here for IE compatibility
