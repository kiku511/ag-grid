--- conflicted
+++ resolved
@@ -1,16 +1,9 @@
-<<<<<<< HEAD
-// Type definitions for @ag-grid-community/core v23.1.1
-=======
 // Type definitions for @ag-grid-community/core v23.2.0
->>>>>>> 27f95722
 // Project: http://www.ag-grid.com/
 // Definitions by: Niall Crosby <https://github.com/ag-grid/>
 import { ConditionPosition, ISimpleFilterModel } from '../simpleFilter';
 import { Comparator, IScalarFilterParams, ScalarFilter } from '../scalarFilter';
-<<<<<<< HEAD
-=======
 import { Promise } from '../../../utils';
->>>>>>> 27f95722
 export interface DateFilterModel extends ISimpleFilterModel {
     dateFrom: string;
     dateTo: string;
