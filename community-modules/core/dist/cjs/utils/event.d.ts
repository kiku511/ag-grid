--- conflicted
+++ resolved
@@ -15,11 +15,7 @@
 export declare function stopPropagationForAgGrid(event: Event): void;
 export declare function isStopPropagationForAgGrid(event: Event): boolean;
 export declare const isEventSupported: (eventName: any) => boolean;
-<<<<<<< HEAD
-export declare function getCellCompForEvent(gridOptionsWrapper: GridOptionsWrapper, event: Event): CellComp;
-=======
 export declare function getComponentForEvent<T>(gridOptionsWrapper: GridOptionsWrapper, event: Event, type: string): T | null;
->>>>>>> 558c6ff6
 /**
  * @deprecated
  * Adds all type of change listeners to an element, intended to be a text field
