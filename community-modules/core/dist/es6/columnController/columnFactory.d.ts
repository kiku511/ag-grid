--- conflicted
+++ resolved
@@ -14,12 +14,8 @@
         columnTree: OriginalColumnGroupChild[];
         treeDept: number;
     };
-<<<<<<< HEAD
-    createForAutoGroups(autoGroupCols: Column[] | null, gridBalancedTree: OriginalColumnGroupChild[]): OriginalColumnGroupChild[];
-=======
     private extractExistingTreeData;
     createForAutoGroups(autoGroupCols: Column[], gridBalancedTree: OriginalColumnGroupChild[]): OriginalColumnGroupChild[];
->>>>>>> 558c6ff6
     private createAutoGroupTreeItem;
     private findDepth;
     private balanceColumnTree;
@@ -29,12 +25,8 @@
     private createMergedColGroupDef;
     private createColumn;
     private applyColumnState;
-<<<<<<< HEAD
-    findExistingColumn(newColDef: ColDef, existingColsCopy: Column[]): Column;
-=======
     findExistingColumn(newColDef: ColDef, existingColsCopy: Column[] | null): Column | null;
     findExistingGroup(newGroupDef: ColGroupDef, existingGroups: OriginalColumnGroup[]): OriginalColumnGroup | null;
->>>>>>> 558c6ff6
     mergeColDefs(colDef: ColDef): ColDef;
     private assignColumnTypes;
     private checkForDeprecatedItems;
