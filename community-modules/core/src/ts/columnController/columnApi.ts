import { ColDef, ColGroupDef } from "../entities/colDef";
import { ColumnGroupChild } from "../entities/columnGroupChild";
import { ColumnController, ColumnState } from "./columnController";
import { OriginalColumnGroup } from "../entities/originalColumnGroup";
import { ColumnGroup } from "../entities/columnGroup";
import { Column } from "../entities/column";
import {Autowired, Bean, PreDestroy} from "../context/context";
import {_} from "../utils";

@Bean('columnApi')
export class ColumnApi {

    @Autowired('columnController') private columnController: ColumnController;

    public sizeColumnsToFit(gridWidth: any): void {
        // AG-3403 validate that gridWidth is provided because this method has the same name as
        // a method on the grid API that takes no arguments, and it's easy to confuse the two
        if (typeof gridWidth === "undefined") {
            console.error('AG Grid: missing parameter to columnApi.sizeColumnsToFit(gridWidth)');
        }
        this.columnController.sizeColumnsToFit(gridWidth, 'api');
    }
    public setColumnGroupOpened(group: OriginalColumnGroup | string, newValue: boolean): void { this.columnController.setColumnGroupOpened(group, newValue, 'api'); }
    public getColumnGroup(name: string, instanceId?: number): ColumnGroup { return this.columnController.getColumnGroup(name, instanceId); }
    public getOriginalColumnGroup(name: string): OriginalColumnGroup { return this.columnController.getOriginalColumnGroup(name); }

    public getDisplayNameForColumn(column: Column, location: string | null): string { return this.columnController.getDisplayNameForColumn(column, location) || ''; }
    public getDisplayNameForColumnGroup(columnGroup: ColumnGroup, location: string): string { return this.columnController.getDisplayNameForColumnGroup(columnGroup, location) || ''; }

    public getColumn(key: any): Column { return this.columnController.getPrimaryColumn(key); }
    public applyColumnState(params: ApplyColumnStateParams): boolean { return this.columnController.applyColumnState(params, 'api'); }
    public getColumnState(): ColumnState[] { return this.columnController.getColumnState(); }
    public resetColumnState(): void { this.columnController.resetColumnState('api'); }
    public getColumnGroupState(): {groupId: string, open: boolean}[] {return this.columnController.getColumnGroupState(); }
    public setColumnGroupState(stateItems: ({groupId: string, open: boolean})[]): void {this.columnController.setColumnGroupState(stateItems, 'api'); }
    public resetColumnGroupState(): void { this.columnController.resetColumnGroupState('api'); }

    public isPinning(): boolean { return this.columnController.isPinningLeft() || this.columnController.isPinningRight(); }
    public isPinningLeft(): boolean { return this.columnController.isPinningLeft(); }
    public isPinningRight(): boolean { return this.columnController.isPinningRight(); }
    public getDisplayedColAfter(col: Column): Column { return this.columnController.getDisplayedColAfter(col); }
    public getDisplayedColBefore(col: Column): Column { return this.columnController.getDisplayedColBefore(col); }
    public setColumnVisible(key: string | Column, visible: boolean): void { this.columnController.setColumnVisible(key, visible, 'api'); }
    public setColumnsVisible(keys: (string | Column)[], visible: boolean): void { this.columnController.setColumnsVisible(keys, visible, 'api'); }
    public setColumnPinned(key: string | Column, pinned: string): void { this.columnController.setColumnPinned(key, pinned, 'api'); }
    public setColumnsPinned(keys: (string | Column)[], pinned: string): void { this.columnController.setColumnsPinned(keys, pinned, 'api'); }

    public getAllColumns(): Column[] { return this.columnController.getAllPrimaryColumns(); }
    public getAllGridColumns(): Column[] { return this.columnController.getAllGridColumns(); }
    public getDisplayedLeftColumns(): Column[] { return this.columnController.getDisplayedLeftColumns(); }
    public getDisplayedCenterColumns(): Column[] { return this.columnController.getDisplayedCenterColumns(); }
    public getDisplayedRightColumns(): Column[] { return this.columnController.getDisplayedRightColumns(); }
    public getAllDisplayedColumns(): Column[] { return this.columnController.getAllDisplayedColumns(); }
    public getAllDisplayedVirtualColumns(): Column[] { return this.columnController.getViewportColumns(); }

    public moveColumn(key: string | Column, toIndex: number): void {
        if (typeof key === 'number') {
            // moveColumn used to take indexes, so this is advising user who hasn't moved to new method name
            console.warn('AG Grid: you are using moveColumn(fromIndex, toIndex) - moveColumn takes a column key and a destination index, not two indexes, to move with indexes use moveColumnByIndex(from,to) instead');
            this.columnController.moveColumnByIndex(key as number, toIndex, 'api');
        } else {
            this.columnController.moveColumn(key, toIndex, 'api');
        }
    }
    public moveColumnByIndex(fromIndex: number, toIndex: number): void { this.columnController.moveColumnByIndex(fromIndex, toIndex, 'api'); }
    public moveColumns(columnsToMoveKeys: (string | Column)[], toIndex: number) { this.columnController.moveColumns(columnsToMoveKeys, toIndex, 'api'); }

    public moveRowGroupColumn(fromIndex: number, toIndex: number): void { this.columnController.moveRowGroupColumn(fromIndex, toIndex); }
    public setColumnAggFunc(key: string | Column, aggFunc: string): void { this.columnController.setColumnAggFunc(key, aggFunc); }

    public setColumnWidth(key: string | Column, newWidth: number, finished: boolean = true): void {
        this.columnController.setColumnWidths([{key, newWidth}], false, finished);
    }
    public setColumnWidths(columnWidths: {key: string | Column, newWidth: number}[], finished: boolean = true): void {
        this.columnController.setColumnWidths(columnWidths, false, finished);
    }

    public setPivotMode(pivotMode: boolean): void { this.columnController.setPivotMode(pivotMode); }
    public isPivotMode(): boolean { return this.columnController.isPivotMode(); }
    public getSecondaryPivotColumn(pivotKeys: string[], valueColKey: string | Column): Column { return this.columnController.getSecondaryPivotColumn(pivotKeys, valueColKey); }

    public setValueColumns(colKeys: (string | Column)[]): void { this.columnController.setValueColumns(colKeys, 'api'); }
    public getValueColumns(): Column[] { return this.columnController.getValueColumns(); }
    public removeValueColumn(colKey: (string | Column)): void { this.columnController.removeValueColumn(colKey, 'api'); }
    public removeValueColumns(colKeys: (string | Column)[]): void { this.columnController.removeValueColumns(colKeys, 'api'); }
    public addValueColumn(colKey: (string | Column)): void { this.columnController.addValueColumn(colKey, 'api'); }
    public addValueColumns(colKeys: (string | Column)[]): void { this.columnController.addValueColumns(colKeys, 'api'); }

    public setRowGroupColumns(colKeys: (string | Column)[]): void { this.columnController.setRowGroupColumns(colKeys, 'api'); }
    public removeRowGroupColumn(colKey: string | Column): void { this.columnController.removeRowGroupColumn(colKey, 'api'); }
    public removeRowGroupColumns(colKeys: (string | Column)[]): void { this.columnController.removeRowGroupColumns(colKeys, 'api'); }
    public addRowGroupColumn(colKey: string | Column): void { this.columnController.addRowGroupColumn(colKey, 'api'); }
    public addRowGroupColumns(colKeys: (string | Column)[]): void { this.columnController.addRowGroupColumns(colKeys, 'api'); }
    public getRowGroupColumns(): Column[] { return this.columnController.getRowGroupColumns(); }

    public setPivotColumns(colKeys: (string | Column)[]): void { this.columnController.setPivotColumns(colKeys, 'api'); }
    public removePivotColumn(colKey: string | Column): void { this.columnController.removePivotColumn(colKey, 'api'); }
    public removePivotColumns(colKeys: (string | Column)[]): void { this.columnController.removePivotColumns(colKeys, 'api'); }
    public addPivotColumn(colKey: string | Column): void { this.columnController.addPivotColumn(colKey, 'api'); }
    public addPivotColumns(colKeys: (string | Column)[]): void { this.columnController.addPivotColumns(colKeys, 'api'); }
    public getPivotColumns(): Column[] { return this.columnController.getPivotColumns(); }

<<<<<<< HEAD
    public getLeftDisplayedColumnGroups(): ColumnGroupChild[] { return this.columnController.getLeftDisplayedColumnGroups(); }
    public getCenterDisplayedColumnGroups(): ColumnGroupChild[] { return this.columnController.getCenterDisplayedColumnGroups(); }
    public getRightDisplayedColumnGroups(): ColumnGroupChild[] { return this.columnController.getRightDisplayedColumnGroups(); }
    public getAllDisplayedColumnGroups(): ColumnGroupChild[] { return this.columnController.getAllDisplayedColumnGroups(); }
=======
    public getLeftDisplayedColumnGroups(): ColumnGroupChild[] { return this.columnController.getDisplayedTreeLeft(); }
    public getCenterDisplayedColumnGroups(): ColumnGroupChild[] { return this.columnController.getDisplayedTreeCentre(); }
    public getRightDisplayedColumnGroups(): ColumnGroupChild[] { return this.columnController.getDisplayedTreeRight(); }
    public getAllDisplayedColumnGroups(): ColumnGroupChild[] | null { return this.columnController.getAllDisplayedTrees(); }
>>>>>>> 558c6ff6
    public autoSizeColumn(key: string | Column, skipHeader?: boolean): void {return this.columnController.autoSizeColumn(key, skipHeader, 'api'); }
    public autoSizeColumns(keys: (string | Column)[], skipHeader?: boolean): void {return this.columnController.autoSizeColumns(keys, skipHeader, 'api'); }
    public autoSizeAllColumns(skipHeader?: boolean): void { this.columnController.autoSizeAllColumns(skipHeader, 'api'); }

    public setSecondaryColumns(colDefs: (ColDef | ColGroupDef)[]): void { this.columnController.setSecondaryColumns(colDefs, 'api'); }

    public getSecondaryColumns(): Column[] { return this.columnController.getSecondaryColumns(); }
    public getPrimaryColumns(): Column[] { return this.columnController.getAllPrimaryColumns(); }

    @PreDestroy
    private cleanDownReferencesToAvoidMemoryLeakInCaseApplicationIsKeepingReferenceToDestroyedGrid(): void {
        // some users were raising support issues with regards memory leaks. the problem was the customers applications
        // were keeping references to the API. trying to educate them all would be difficult, easier to just remove
        // all references in teh API so at least the core grid can be garbage collected.
        //
        // wait about 100ms before clearing down the references, in case user has some cleanup to do,
        // and needs to deference the API first
        setTimeout(_.removeAllReferences.bind(window, this, 'Column API'), 100);
    }

    // below goes through deprecated items, prints message to user, then calls the new version of the same method

    // public getColumnDefs(): (ColDef | ColGroupDef)[] {
    //     this.setColumnGroupOpened(group, newValue);
    //     return null;
    // }

    public columnGroupOpened(group: OriginalColumnGroup | string, newValue: boolean): void {
        console.error('AG Grid: columnGroupOpened no longer exists, use setColumnGroupOpened');
        this.setColumnGroupOpened(group, newValue);
    }
    public hideColumns(colIds: any, hide: any): void {
        console.error('AG Grid: hideColumns is deprecated, use setColumnsVisible');
        this.columnController.setColumnsVisible(colIds, !hide, 'api');
    }
    public hideColumn(colId: any, hide: any): void {
        console.error('AG Grid: hideColumn is deprecated, use setColumnVisible');
        this.columnController.setColumnVisible(colId, !hide, 'api');
    }

    public setState(columnState: ColumnState[]): boolean {
        console.error('AG Grid: setState is deprecated, use setColumnState');
        return this.setColumnState(columnState);
    }

    public getState(): ColumnState[] {
        console.error('AG Grid: getState is deprecated, use getColumnState');
        return this.getColumnState();
    }
    public resetState(): void {
        console.error('AG Grid: resetState is deprecated, use resetColumnState');
        this.resetColumnState();
    }

    public getAggregationColumns(): Column[] {
        console.error('AG Grid: getAggregationColumns is deprecated, use getValueColumns');
        return this.columnController.getValueColumns();
    }

    public removeAggregationColumn(colKey: (string | Column)): void {
        console.error('AG Grid: removeAggregationColumn is deprecated, use removeValueColumn');
        this.columnController.removeValueColumn(colKey, 'api');
    }

    public removeAggregationColumns(colKeys: (string | Column)[]): void {
        console.error('AG Grid: removeAggregationColumns is deprecated, use removeValueColumns');
        this.columnController.removeValueColumns(colKeys, 'api');
    }

    public addAggregationColumn(colKey: (string | Column)): void {
        console.error('AG Grid: addAggregationColumn is deprecated, use addValueColumn');
        this.columnController.addValueColumn(colKey, 'api');
    }

    public addAggregationColumns(colKeys: (string | Column)[]): void {
        console.error('AG Grid: addAggregationColumns is deprecated, use addValueColumns');
        this.columnController.addValueColumns(colKeys, 'api');
    }

    public setColumnAggFunction(column: Column, aggFunc: string): void {
        console.error('AG Grid: setColumnAggFunction is deprecated, use setColumnAggFunc');
        this.columnController.setColumnAggFunc(column, aggFunc, 'api');
    }

    public getDisplayNameForCol(column: any): string {
        console.error('AG Grid: getDisplayNameForCol is deprecated, use getDisplayNameForColumn');
        return this.getDisplayNameForColumn(column, null);
    }

    public setColumnState(columnState: ColumnState[]): boolean {
        return this.columnController.applyColumnState({state: columnState, applyOrder: true}, 'api');
    }

}

export interface ApplyColumnStateParams {
    state?: ColumnState[];
    applyOrder?: boolean;
    defaultState?: ColumnState;
}<|MERGE_RESOLUTION|>--- conflicted
+++ resolved
@@ -4,8 +4,8 @@
 import { OriginalColumnGroup } from "../entities/originalColumnGroup";
 import { ColumnGroup } from "../entities/columnGroup";
 import { Column } from "../entities/column";
-import {Autowired, Bean, PreDestroy} from "../context/context";
-import {_} from "../utils";
+import { Autowired, Bean, PreDestroy } from "../context/context";
+import { _ } from "../utils";
 
 @Bean('columnApi')
 export class ColumnApi {
@@ -21,13 +21,13 @@
         this.columnController.sizeColumnsToFit(gridWidth, 'api');
     }
     public setColumnGroupOpened(group: OriginalColumnGroup | string, newValue: boolean): void { this.columnController.setColumnGroupOpened(group, newValue, 'api'); }
-    public getColumnGroup(name: string, instanceId?: number): ColumnGroup { return this.columnController.getColumnGroup(name, instanceId); }
-    public getOriginalColumnGroup(name: string): OriginalColumnGroup { return this.columnController.getOriginalColumnGroup(name); }
+    public getColumnGroup(name: string, instanceId?: number): ColumnGroup | null { return this.columnController.getColumnGroup(name, instanceId); }
+    public getOriginalColumnGroup(name: string): OriginalColumnGroup | null { return this.columnController.getOriginalColumnGroup(name); }
 
     public getDisplayNameForColumn(column: Column, location: string | null): string { return this.columnController.getDisplayNameForColumn(column, location) || ''; }
     public getDisplayNameForColumnGroup(columnGroup: ColumnGroup, location: string): string { return this.columnController.getDisplayNameForColumnGroup(columnGroup, location) || ''; }
 
-    public getColumn(key: any): Column { return this.columnController.getPrimaryColumn(key); }
+    public getColumn(key: any): Column | null { return this.columnController.getPrimaryColumn(key); }
     public applyColumnState(params: ApplyColumnStateParams): boolean { return this.columnController.applyColumnState(params, 'api'); }
     public getColumnState(): ColumnState[] { return this.columnController.getColumnState(); }
     public resetColumnState(): void { this.columnController.resetColumnState('api'); }
@@ -38,14 +38,14 @@
     public isPinning(): boolean { return this.columnController.isPinningLeft() || this.columnController.isPinningRight(); }
     public isPinningLeft(): boolean { return this.columnController.isPinningLeft(); }
     public isPinningRight(): boolean { return this.columnController.isPinningRight(); }
-    public getDisplayedColAfter(col: Column): Column { return this.columnController.getDisplayedColAfter(col); }
-    public getDisplayedColBefore(col: Column): Column { return this.columnController.getDisplayedColBefore(col); }
+    public getDisplayedColAfter(col: Column): Column | null { return this.columnController.getDisplayedColAfter(col); }
+    public getDisplayedColBefore(col: Column): Column | null { return this.columnController.getDisplayedColBefore(col); }
     public setColumnVisible(key: string | Column, visible: boolean): void { this.columnController.setColumnVisible(key, visible, 'api'); }
     public setColumnsVisible(keys: (string | Column)[], visible: boolean): void { this.columnController.setColumnsVisible(keys, visible, 'api'); }
     public setColumnPinned(key: string | Column, pinned: string): void { this.columnController.setColumnPinned(key, pinned, 'api'); }
     public setColumnsPinned(keys: (string | Column)[], pinned: string): void { this.columnController.setColumnsPinned(keys, pinned, 'api'); }
 
-    public getAllColumns(): Column[] { return this.columnController.getAllPrimaryColumns(); }
+    public getAllColumns(): Column[] | null { return this.columnController.getAllPrimaryColumns(); }
     public getAllGridColumns(): Column[] { return this.columnController.getAllGridColumns(); }
     public getDisplayedLeftColumns(): Column[] { return this.columnController.getDisplayedLeftColumns(); }
     public getDisplayedCenterColumns(): Column[] { return this.columnController.getDisplayedCenterColumns(); }
@@ -77,7 +77,7 @@
 
     public setPivotMode(pivotMode: boolean): void { this.columnController.setPivotMode(pivotMode); }
     public isPivotMode(): boolean { return this.columnController.isPivotMode(); }
-    public getSecondaryPivotColumn(pivotKeys: string[], valueColKey: string | Column): Column { return this.columnController.getSecondaryPivotColumn(pivotKeys, valueColKey); }
+    public getSecondaryPivotColumn(pivotKeys: string[], valueColKey: string | Column): Column | null { return this.columnController.getSecondaryPivotColumn(pivotKeys, valueColKey); }
 
     public setValueColumns(colKeys: (string | Column)[]): void { this.columnController.setValueColumns(colKeys, 'api'); }
     public getValueColumns(): Column[] { return this.columnController.getValueColumns(); }
@@ -100,25 +100,18 @@
     public addPivotColumns(colKeys: (string | Column)[]): void { this.columnController.addPivotColumns(colKeys, 'api'); }
     public getPivotColumns(): Column[] { return this.columnController.getPivotColumns(); }
 
-<<<<<<< HEAD
-    public getLeftDisplayedColumnGroups(): ColumnGroupChild[] { return this.columnController.getLeftDisplayedColumnGroups(); }
-    public getCenterDisplayedColumnGroups(): ColumnGroupChild[] { return this.columnController.getCenterDisplayedColumnGroups(); }
-    public getRightDisplayedColumnGroups(): ColumnGroupChild[] { return this.columnController.getRightDisplayedColumnGroups(); }
-    public getAllDisplayedColumnGroups(): ColumnGroupChild[] { return this.columnController.getAllDisplayedColumnGroups(); }
-=======
     public getLeftDisplayedColumnGroups(): ColumnGroupChild[] { return this.columnController.getDisplayedTreeLeft(); }
     public getCenterDisplayedColumnGroups(): ColumnGroupChild[] { return this.columnController.getDisplayedTreeCentre(); }
     public getRightDisplayedColumnGroups(): ColumnGroupChild[] { return this.columnController.getDisplayedTreeRight(); }
     public getAllDisplayedColumnGroups(): ColumnGroupChild[] | null { return this.columnController.getAllDisplayedTrees(); }
->>>>>>> 558c6ff6
     public autoSizeColumn(key: string | Column, skipHeader?: boolean): void {return this.columnController.autoSizeColumn(key, skipHeader, 'api'); }
     public autoSizeColumns(keys: (string | Column)[], skipHeader?: boolean): void {return this.columnController.autoSizeColumns(keys, skipHeader, 'api'); }
     public autoSizeAllColumns(skipHeader?: boolean): void { this.columnController.autoSizeAllColumns(skipHeader, 'api'); }
 
     public setSecondaryColumns(colDefs: (ColDef | ColGroupDef)[]): void { this.columnController.setSecondaryColumns(colDefs, 'api'); }
 
-    public getSecondaryColumns(): Column[] { return this.columnController.getSecondaryColumns(); }
-    public getPrimaryColumns(): Column[] { return this.columnController.getAllPrimaryColumns(); }
+    public getSecondaryColumns(): Column[] | null { return this.columnController.getSecondaryColumns(); }
+    public getPrimaryColumns(): Column[] | null { return this.columnController.getAllPrimaryColumns(); }
 
     @PreDestroy
     private cleanDownReferencesToAvoidMemoryLeakInCaseApplicationIsKeepingReferenceToDestroyedGrid(): void {
