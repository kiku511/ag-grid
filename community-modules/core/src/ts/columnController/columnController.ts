import { ColumnGroup } from '../entities/columnGroup';
import { Column } from '../entities/column';
import { AbstractColDef, ColDef, ColGroupDef, IAggFunc } from '../entities/colDef';
import { ColumnGroupChild } from '../entities/columnGroupChild';
import { ExpressionService } from '../valueService/expressionService';
import { ColumnFactory } from './columnFactory';
import { DisplayedGroupCreator } from './displayedGroupCreator';
import { AutoWidthCalculator } from '../rendering/autoWidthCalculator';
import { OriginalColumnGroupChild } from '../entities/originalColumnGroupChild';
import { ColumnUtils } from './columnUtils';
import { Logger, LoggerFactory } from '../logger';
import {
    ColumnEvent,
    ColumnEventType,
    ColumnEverythingChangedEvent,
    ColumnGroupOpenedEvent,
    ColumnMovedEvent,
    ColumnPinnedEvent,
    ColumnPivotModeChangedEvent,
    ColumnResizedEvent,
    ColumnRowGroupChangedEvent,
    ColumnValueChangedEvent,
    ColumnVisibleEvent,
    DisplayedColumnsChangedEvent,
    DisplayedColumnsWidthChangedEvent,
    Events,
    GridColumnsChangedEvent,
    NewColumnsLoadedEvent,
    VirtualColumnsChangedEvent
} from '../events';
import { BeanStub } from "../context/beanStub";
import { OriginalColumnGroup } from '../entities/originalColumnGroup';
import { GroupInstanceIdCreator } from './groupInstanceIdCreator';
import { Autowired, Bean, Optional, PostConstruct, Qualifier } from '../context/context';
import { IAggFuncService } from '../interfaces/iAggFuncService';
import { ColumnAnimationService } from '../rendering/columnAnimationService';
import { AutoGroupColService } from './autoGroupColService';
import { RowNode } from '../entities/rowNode';
import { ValueCache } from '../valueService/valueCache';
import { GridApi } from '../gridApi';
import { ApplyColumnStateParams, ColumnApi } from './columnApi';
import { Constants } from '../constants/constants';
import { areEqual, last, removeFromArray, moveInArray, filter, includes, insertIntoArray, removeAllFromArray } from '../utils/array';
import { AnimationFrameService } from "../misc/animationFrameService";
import { SortController } from "../sortController";
import { missingOrEmpty, exists, missing, find, attrToBoolean, attrToNumber } from '../utils/generic';
import { camelCaseToHumanText, startsWith } from '../utils/string';
import { ColumnDefFactory } from "./columnDefFactory";
import { IRowModel } from "../interfaces/iRowModel";
import { IClientSideRowModel } from "../interfaces/iClientSideRowModel";

export interface ColumnResizeSet {
    columns: Column[];
    ratios: number[];
    width: number;
}

export interface ColumnState {
    colId?: string;
    hide?: boolean | null;
    aggFunc?: string | IAggFunc | null;
    width?: number | undefined;
    pivot?: boolean | null;
    pivotIndex?: number | null;
    pinned?: boolean | string | 'left' | 'right' | null;
    rowGroup?: boolean | null;
    rowGroupIndex?: number | null;
    flex?: number | null;
    sort?: string | null;
    sortIndex?: number | null;
}

@Bean('columnController')
export class ColumnController extends BeanStub {

    @Autowired('expressionService') private expressionService: ExpressionService;
    @Autowired('columnFactory') private columnFactory: ColumnFactory;
    @Autowired('displayedGroupCreator') private displayedGroupCreator: DisplayedGroupCreator;
    @Autowired('autoWidthCalculator') private autoWidthCalculator: AutoWidthCalculator;
    @Autowired('columnUtils') private columnUtils: ColumnUtils;
    @Autowired('columnAnimationService') private columnAnimationService: ColumnAnimationService;
    @Autowired('autoGroupColService') private autoGroupColService: AutoGroupColService;
    @Optional('aggFuncService') private aggFuncService: IAggFuncService;
    @Optional('valueCache') private valueCache: ValueCache;
    @Optional('animationFrameService') private animationFrameService: AnimationFrameService;

    @Autowired('rowModel') private rowModel: IRowModel;
    @Autowired('columnApi') private columnApi: ColumnApi;
    @Autowired('gridApi') private gridApi: GridApi;
    @Autowired('sortController') private sortController: SortController;
    @Autowired('columnDefFactory') private columnDefFactory: ColumnDefFactory;

    // these are the columns provided by the client. this doesn't change, even if the
    // order or state of the columns and groups change. it will only change if the client
    // provides a new set of column definitions. otherwise this tree is used to build up
    // the groups for displaying.
    private primaryColumnTree: OriginalColumnGroupChild[];
    // header row count, based on user provided columns
    private primaryHeaderRowCount = 0;
    // all columns provided by the user. basically it's the leaf level nodes of the
    // tree above (originalBalancedTree)
    private primaryColumns: Column[]; // every column available
    private primaryColumnsMap: {[id: string]: Column};

    // if pivoting, these are the generated columns as a result of the pivot
    private secondaryBalancedTree: OriginalColumnGroupChild[] | null;
    private secondaryColumns: Column[] | null;
    private secondaryHeaderRowCount = 0;
    private secondaryColumnsPresent = false;

    // the columns the quick filter should use. this will be all primary columns
    // plus the autoGroupColumns if any exist
    private columnsForQuickFilter: Column[];

    // these are all columns that are available to the grid for rendering after pivot
    private gridBalancedTree: OriginalColumnGroupChild[];
    private gridColumns: Column[];
    private gridColumnsMap: {[id: string]: Column};

    // header row count, either above, or based on pivoting if we are pivoting
    private gridHeaderRowCount = 0;

    private lastPrimaryOrder: Column[];
    private gridColsArePrimary: boolean;

    // these are the columns actually shown on the screen. used by the header renderer,
    // as header needs to know about column groups and the tree structure.
    private displayedLeftColumnTree: ColumnGroupChild[];
    private displayedRightColumnTree: ColumnGroupChild[];
    private displayedCentreColumnTree: ColumnGroupChild[];

    private displayedLeftHeaderRows: { [row: number]: ColumnGroupChild[]; };
    private displayedRightHeaderRows: { [row: number]: ColumnGroupChild[]; };
    private displayedCentreHeaderRows: { [row: number]: ColumnGroupChild[]; };

    // these are the lists used by the rowRenderer to render nodes. almost the leaf nodes of the above
    // displayed trees, however it also takes into account if the groups are open or not.
    private displayedLeftColumns: Column[] = [];
    private displayedRightColumns: Column[] = [];
    private displayedCenterColumns: Column[] = [];
    // all three lists above combined
    private allDisplayedColumns: Column[] = [];
    // same as above, except trimmed down to only columns within the viewport
    private allDisplayedVirtualColumns: Column[] = [];
    private allDisplayedCenterVirtualColumns: Column[] = [];

    // true if we are doing column spanning
    private colSpanActive: boolean;

    // grid columns that have colDef.autoHeight set
    private autoRowHeightColumns: Column[];

    private suppressColumnVirtualisation: boolean;

    private rowGroupColumns: Column[] = [];
    private valueColumns: Column[] = [];
    private pivotColumns: Column[] = [];

    private groupAutoColumns: Column[] | null;

    private groupDisplayColumns: Column[];

    private ready = false;
    private logger: Logger;

    private autoGroupsNeedBuilding = false;
    private forceRecreateAutoGroups = false;

    private pivotMode = false;
    private usingTreeData: boolean;

    // for horizontal visualisation of columns
    private scrollWidth: number;
    private scrollPosition: number;

    private bodyWidth = 0;
    private leftWidth = 0;
    private rightWidth = 0;

    private bodyWidthDirty = true;

    private viewportLeft: number;
    private viewportRight: number;
    private flexViewportWidth: number;

    private columnDefs: (ColDef | ColGroupDef)[];

    private colDefVersion = 0;

    private flexColsCalculatedAtLestOnce = false;

    @PostConstruct
    public init(): void {
        this.suppressColumnVirtualisation = this.gridOptionsWrapper.isSuppressColumnVirtualisation();

        const pivotMode = this.gridOptionsWrapper.isPivotMode();

        if (this.isPivotSettingAllowed(pivotMode)) {
            this.pivotMode = pivotMode;
        }

        this.usingTreeData = this.gridOptionsWrapper.isTreeData();

        this.addManagedListener(this.gridOptionsWrapper, 'autoGroupColumnDef', this.onAutoGroupColumnDefChanged.bind(this));
    }

    public onAutoGroupColumnDefChanged() {
        this.autoGroupsNeedBuilding = true;
        this.forceRecreateAutoGroups = true;
        this.updateGridColumns();
        this.updateDisplayedColumns('gridOptionsChanged');
    }

    public getColDefVersion(): number {
        return this.colDefVersion;
    }

    public setColumnDefs(columnDefs: (ColDef | ColGroupDef)[], source: ColumnEventType = 'api') {

        const colsPreviouslyExisted = !!this.columnDefs;

        this.colDefVersion++;

        const raiseEventsFunc = this.compareColumnStatesAndRaiseEvents(source);

        this.columnDefs = columnDefs;

        // always invalidate cache on changing columns, as the column id's for the new columns
        // could overlap with the old id's, so the cache would return old values for new columns.
        this.valueCache.expire();

        // NOTE ==================
        // we should be destroying the existing columns and groups if they exist, for example, the original column
        // group adds a listener to the columns, it should be also removing the listeners
        this.autoGroupsNeedBuilding = true;

        const oldPrimaryColumns = this.primaryColumns;
        const balancedTreeResult = this.columnFactory.createColumnTree(columnDefs, true, oldPrimaryColumns);

        this.primaryColumnTree = balancedTreeResult.columnTree;
        this.primaryHeaderRowCount = balancedTreeResult.treeDept + 1;

        this.primaryColumns = this.getColumnsFromTree(this.primaryColumnTree);
        this.primaryColumnsMap = {};
        this.primaryColumns.forEach(col => this.primaryColumnsMap[col.getId()] = col);

        this.extractRowGroupColumns(source, oldPrimaryColumns);
        this.extractPivotColumns(source, oldPrimaryColumns);
        this.extractValueColumns(source, oldPrimaryColumns);

        this.ready = true;

        this.updateGridColumns();
        if (colsPreviouslyExisted && this.gridColsArePrimary && this.gridOptionsWrapper.isApplyColumnDefOrder()) {
            this.orderGridColumnsLikePrimary();
        }
        this.updateDisplayedColumns(source);
        this.checkDisplayedVirtualColumns();

        // this event is not used by ag-Grid, but left here for backwards compatibility,
        // in case applications use it
        this.dispatchEverythingChanged(source);

        raiseEventsFunc();
        this.dispatchNewColumnsLoaded();
    }

    private dispatchNewColumnsLoaded(): void {
        const newColumnsLoadedEvent: NewColumnsLoadedEvent = {
            type: Events.EVENT_NEW_COLUMNS_LOADED,
            api: this.gridApi,
            columnApi: this.columnApi
        };

        this.eventService.dispatchEvent(newColumnsLoadedEvent);
    }

    // this event is legacy, no grid code listens to it. instead the grid listens to New Columns Loaded
    private dispatchEverythingChanged(source: ColumnEventType = 'api'): void {
        const eventEverythingChanged: ColumnEverythingChangedEvent = {
            type: Events.EVENT_COLUMN_EVERYTHING_CHANGED,
            api: this.gridApi,
            columnApi: this.columnApi,
            source
        };
        this.eventService.dispatchEvent(eventEverythingChanged);
    }

    private orderGridColumnsLikePrimary(): void {
        this.gridColumns.sort((colA: Column, colB: Column) => {
            const primaryIndexA = this.primaryColumns.indexOf(colA);
            const primaryIndexB = this.primaryColumns.indexOf(colB);
            // if both cols are present in primary, then we just return the position,
            // so position is maintained.
            const indexAPresent = primaryIndexA >= 0;
            const indexBPresent = primaryIndexB >= 0;

            if (indexAPresent && indexBPresent) {
                return primaryIndexA - primaryIndexB;
            }

            if (indexAPresent) {
                // B is auto group column, so put B first
                return 1;
            }

            if (indexBPresent) {
                // A is auto group column, so put A first
                return -1;
            }

            // otherwise both A and B are auto-group columns. so we just keep the order
            // as they were already in.
            const gridIndexA = this.gridColumns.indexOf(colA);
            const gridIndexB = this.gridColumns.indexOf(colB);
            return gridIndexA - gridIndexB;
        });
    }

    public isAutoRowHeightActive(): boolean {
        return this.autoRowHeightColumns && this.autoRowHeightColumns.length > 0;
    }

    public getAllAutoRowHeightCols(): Column[] {
        return this.autoRowHeightColumns;
    }

    private setVirtualViewportLeftAndRight(): void {
        if (this.gridOptionsWrapper.isEnableRtl()) {
            this.viewportLeft = this.bodyWidth - this.scrollPosition - this.scrollWidth;
            this.viewportRight = this.bodyWidth - this.scrollPosition;
        } else {
            this.viewportLeft = this.scrollPosition;
            this.viewportRight = this.scrollWidth + this.scrollPosition;
        }
    }

    // used by clipboard service, to know what columns to paste into
    public getDisplayedColumnsStartingAt(column: Column): Column[] {
        let currentColumn: Column | null = column;
        const columns: Column[] = [];

        while (currentColumn != null) {
            columns.push(currentColumn);
            currentColumn = this.getDisplayedColAfter(currentColumn);
        }

        return columns;
    }

    // checks what columns are currently displayed due to column virtualisation. fires an event
    // if the list of columns has changed.
    // + setColumnWidth(), setVirtualViewportPosition(), setColumnDefs(), sizeColumnsToFit()
    private checkDisplayedVirtualColumns(): void {
        // check displayCenterColumnTree exists first, as it won't exist when grid is initialising
        if (this.displayedCenterColumns == null) { return; }

        const hashBefore = this.allDisplayedVirtualColumns.map(column => column.getId()).join('#');

        this.updateVirtualSets();

        const hashAfter = this.allDisplayedVirtualColumns.map(column => column.getId()).join('#');

        if (hashBefore !== hashAfter) {
            const event: VirtualColumnsChangedEvent = {
                type: Events.EVENT_VIRTUAL_COLUMNS_CHANGED,
                api: this.gridApi,
                columnApi: this.columnApi
            };

            this.eventService.dispatchEvent(event);
        }
    }

    public setVirtualViewportPosition(scrollWidth: number, scrollPosition: number): void {
        if (scrollWidth !== this.scrollWidth || scrollPosition !== this.scrollPosition || this.bodyWidthDirty) {
            this.scrollWidth = scrollWidth;
            this.scrollPosition = scrollPosition;
            // we need to call setVirtualViewportLeftAndRight() at least once after the body width changes,
            // as the viewport can stay the same, but in RTL, if body width changes, we need to work out the
            // virtual columns again
            this.bodyWidthDirty = true;
            this.setVirtualViewportLeftAndRight();

            if (this.ready) {
                this.checkDisplayedVirtualColumns();
            }
        }
    }

    public isPivotMode(): boolean {
        return this.pivotMode;
    }

    private isPivotSettingAllowed(pivot: boolean): boolean {
        if (pivot && this.gridOptionsWrapper.isTreeData()) {
            console.warn("ag-Grid: Pivot mode not available in conjunction Tree Data i.e. 'gridOptions.treeData: true'");
            return false;
        }

        return true;
    }

    public setPivotMode(pivotMode: boolean, source: ColumnEventType = 'api'): void {
        if (pivotMode === this.pivotMode || !this.isPivotSettingAllowed(this.pivotMode)) { return; }

        this.pivotMode = pivotMode;

        // we need to update grid columns to cover the scenario where user has groupSuppressAutoColumn=true, as
        // this means we don't use auto group column UNLESS we are in pivot mode (it's mandatory in pivot mode),
        // so need to updateGridColumn() to check it autoGroupCol needs to be added / removed
        this.autoGroupsNeedBuilding = true;
        this.updateGridColumns();
        this.updateDisplayedColumns(source);

        const event: ColumnPivotModeChangedEvent = {
            type: Events.EVENT_COLUMN_PIVOT_MODE_CHANGED,
            api: this.gridApi,
            columnApi: this.columnApi
        };

        this.eventService.dispatchEvent(event);
    }

    public getSecondaryPivotColumn(pivotKeys: string[], valueColKey: Column | string): Column | null {
        if (!this.secondaryColumnsPresent || !this.secondaryColumns) { return null; }

        const valueColumnToFind = this.getPrimaryColumn(valueColKey);

        let foundColumn: Column | null = null;

        this.secondaryColumns.forEach(column => {
            const thisPivotKeys = column.getColDef().pivotKeys;
            const pivotValueColumn = column.getColDef().pivotValueColumn;

            const pivotKeyMatches = areEqual(thisPivotKeys, pivotKeys);
            const pivotValueMatches = pivotValueColumn === valueColumnToFind;

            if (pivotKeyMatches && pivotValueMatches) {
                foundColumn = column;
            }
        });

        return foundColumn;
    }

    private setBeans(@Qualifier('loggerFactory') loggerFactory: LoggerFactory) {
        this.logger = loggerFactory.create('ColumnController');
    }

    private setFirstRightAndLastLeftPinned(source: ColumnEventType): void {
        let lastLeft: Column | null;
        let firstRight: Column | null;

        if (this.gridOptionsWrapper.isEnableRtl()) {
            lastLeft = this.displayedLeftColumns ? this.displayedLeftColumns[0] : null;
            firstRight = this.displayedRightColumns ? last(this.displayedRightColumns) : null;
        } else {
            lastLeft = this.displayedLeftColumns ? last(this.displayedLeftColumns) : null;
            firstRight = this.displayedRightColumns ? this.displayedRightColumns[0] : null;
        }

        this.gridColumns.forEach((column: Column) => {
            column.setLastLeftPinned(column === lastLeft, source);
            column.setFirstRightPinned(column === firstRight, source);
        });
    }

    public autoSizeColumns(keys: (string | Column)[], skipHeader?: boolean, source: ColumnEventType = "api"): void {
        // because of column virtualisation, we can only do this function on columns that are
        // actually rendered, as non-rendered columns (outside the viewport and not rendered
        // due to column virtualisation) are not present. this can result in all rendered columns
        // getting narrowed, which in turn introduces more rendered columns on the RHS which
        // did not get autosized in the original run, leaving the visible grid with columns on
        // the LHS sized, but RHS no. so we keep looping through the visible columns until
        // no more cols are available (rendered) to be resized

        // we autosize after animation frames finish in case any cell renderers need to complete first. this can
        // happen eg if client code is calling api.autoSizeAllColumns() straight after grid is initialised, but grid
        // hasn't fully drawn out all the cells yet (due to cell renderers in animation frames).
        this.animationFrameService.flushAllFrames();

        // keep track of which cols we have resized in here
        const columnsAutosized: Column[] = [];
        // initialise with anything except 0 so that while loop executes at least once
        let changesThisTimeAround = -1;

        if (skipHeader == null) {
            skipHeader = this.gridOptionsWrapper.isSkipHeaderOnAutoSize();
        }

        while (changesThisTimeAround !== 0) {
            changesThisTimeAround = 0;
            this.actionOnGridColumns(keys, (column: Column): boolean => {
                // if already autosized, skip it
                if (columnsAutosized.indexOf(column) >= 0) {
                    return false;
                }
                // get how wide this col should be
                const preferredWidth = this.autoWidthCalculator.getPreferredWidthForColumn(column, skipHeader);
                // preferredWidth = -1 if this col is not on the screen
                if (preferredWidth > 0) {
                    const newWidth = this.normaliseColumnWidth(column, preferredWidth);
                    column.setActualWidth(newWidth, source);
                    columnsAutosized.push(column);
                    changesThisTimeAround++;
                }
                return true;
            }, source);
        }

        this.fireColumnResizedEvent(columnsAutosized, true, 'autosizeColumns');
    }

    public fireColumnResizedEvent(columns: Column[], finished: boolean, source: ColumnEventType, flexColumns: Column[] = null): void {
        if (columns && columns.length) {
            const event: ColumnResizedEvent = {
                type: Events.EVENT_COLUMN_RESIZED,
                columns: columns,
                column: columns.length === 1 ? columns[0] : null,
                flexColumns: flexColumns,
                finished: finished,
                api: this.gridApi,
                columnApi: this.columnApi,
                source: source
            };
            this.eventService.dispatchEvent(event);
        }
    }

    public autoSizeColumn(key: string | Column | null, skipHeader?: boolean, source: ColumnEventType = "api"): void {
        if (key) {
            this.autoSizeColumns([key], skipHeader, source);
        }
    }

    public autoSizeAllColumns(skipHeader?: boolean, source: ColumnEventType = "api"): void {
        const allDisplayedColumns = this.getAllDisplayedColumns();
        this.autoSizeColumns(allDisplayedColumns, skipHeader, source);
    }

    private getColumnsFromTree(rootColumns: OriginalColumnGroupChild[]): Column[] {
        const result: Column[] = [];

        const recursiveFindColumns = (childColumns: OriginalColumnGroupChild[]): void => {
            for (let i = 0; i < childColumns.length; i++) {
                const child = childColumns[i];
                if (child instanceof Column) {
                    result.push(child);
                } else if (child instanceof OriginalColumnGroup) {
                    recursiveFindColumns(child.getChildren());
                }
            }
        };

        recursiveFindColumns(rootColumns);

        return result;
    }

    public getAllDisplayedColumnGroups(): ColumnGroupChild[] | null {
        if (this.displayedLeftColumnTree && this.displayedRightColumnTree && this.displayedCentreColumnTree) {
            return this.displayedLeftColumnTree
                .concat(this.displayedCentreColumnTree)
                .concat(this.displayedRightColumnTree);
        }

        return null;
    }

    // + columnSelectPanel
    public getPrimaryColumnTree(): OriginalColumnGroupChild[] {
        return this.primaryColumnTree;
    }

    // + gridPanel -> for resizing the body and setting top margin
    public getHeaderRowCount(): number {
        return this.gridHeaderRowCount;
    }

    // + headerRenderer -> setting pinned body width
    public getLeftDisplayedColumnGroups(): ColumnGroupChild[] {
        return this.displayedLeftColumnTree;
    }

    // + headerRenderer -> setting pinned body width
    public getRightDisplayedColumnGroups(): ColumnGroupChild[] {
        return this.displayedRightColumnTree;
    }

    // + headerRenderer -> setting pinned body width
    public getCenterDisplayedColumnGroups(): ColumnGroupChild[] {
        return this.displayedCentreColumnTree;
    }

    public getDisplayedColumnGroups(type: string): ColumnGroupChild[] {
        switch (type) {
            case Constants.PINNED_LEFT:
                return this.getLeftDisplayedColumnGroups();
            case Constants.PINNED_RIGHT:
                return this.getRightDisplayedColumnGroups();
            default:
                return this.getCenterDisplayedColumnGroups();
        }
    }

    // gridPanel -> ensureColumnVisible
    public isColumnDisplayed(column: Column): boolean {
        return this.getAllDisplayedColumns().indexOf(column) >= 0;
    }

    // + csvCreator
    public getAllDisplayedColumns(): Column[] {
        return this.allDisplayedColumns;
    }

    public getAllDisplayedVirtualColumns(): Column[] {
        return this.allDisplayedVirtualColumns;
    }

    public getDisplayedLeftColumnsForRow(rowNode: RowNode): Column[] {
        if (!this.colSpanActive) {
            return this.displayedLeftColumns;
        }

        return this.getDisplayedColumnsForRow(rowNode, this.displayedLeftColumns);
    }

    public getDisplayedRightColumnsForRow(rowNode: RowNode): Column[] {
        if (!this.colSpanActive) {
            return this.displayedRightColumns;
        }

        return this.getDisplayedColumnsForRow(rowNode, this.displayedRightColumns);
    }

    private getDisplayedColumnsForRow(
        rowNode: RowNode, displayedColumns: Column[],
        filterCallback?: (column: Column) => boolean,
        emptySpaceBeforeColumn?: (column: Column) => boolean
    ): Column[] {

        const result: Column[] = [];
        let lastConsideredCol: Column | null = null;

        for (let i = 0; i < displayedColumns.length; i++) {
            const col = displayedColumns[i];
            const maxAllowedColSpan = displayedColumns.length - i;
            const colSpan = Math.min(col.getColSpan(rowNode), maxAllowedColSpan);
            const columnsToCheckFilter: Column[] = [col];

            if (colSpan > 1) {
                const colsToRemove = colSpan - 1;

                for (let j = 1; j <= colsToRemove; j++) {
                    columnsToCheckFilter.push(displayedColumns[i + j]);
                }

                i += colsToRemove;
            }

            // see which cols we should take out for column virtualisation
            let filterPasses: boolean;

            if (filterCallback) {
                // if user provided a callback, means some columns may not be in the viewport.
                // the user will NOT provide a callback if we are talking about pinned areas,
                // as pinned areas have no horizontal scroll and do not virtualise the columns.
                // if lots of columns, that means column spanning, and we set filterPasses = true
                // if one or more of the columns spanned pass the filter.
                filterPasses = false;
                columnsToCheckFilter.forEach(colForFilter => {
                    if (filterCallback(colForFilter)) { filterPasses = true; }
                });
            } else {
                filterPasses = true;
            }

            if (filterPasses) {
                if (result.length === 0 && lastConsideredCol) {
                    const gapBeforeColumn = emptySpaceBeforeColumn ? emptySpaceBeforeColumn(col) : false;
                    if (gapBeforeColumn) {
                        result.push(lastConsideredCol);
                    }
                }
                result.push(col);
            }

            lastConsideredCol = col;
        }

        return result;
    }

    // + rowRenderer
    // if we are not column spanning, this just returns back the virtual centre columns,
    // however if we are column spanning, then different rows can have different virtual
    // columns, so we have to work out the list for each individual row.
    public getAllDisplayedCenterVirtualColumnsForRow(rowNode: RowNode): Column[] {
        if (!this.colSpanActive) {
            return this.allDisplayedCenterVirtualColumns;
        }

        const emptySpaceBeforeColumn = (col: Column) => col.getLeft() > this.viewportLeft;

        // if doing column virtualisation, then we filter based on the viewport.
        const filterCallback = this.suppressColumnVirtualisation ? null : this.isColumnInViewport.bind(this);

        return this.getDisplayedColumnsForRow(
            rowNode,
            this.displayedCenterColumns,
            filterCallback,
            emptySpaceBeforeColumn
        );
    }

    public getAriaColumnIndex(col: Column): number {
        return this.getAllGridColumns().indexOf(col) + 1;
    }

    private isColumnInViewport(col: Column): boolean {
        const columnLeft = col.getLeft();
        const columnRight = col.getLeft() + col.getActualWidth();

        // adding 200 for buffer size, so some cols off viewport are rendered.
        // this helps horizontal scrolling so user rarely sees white space (unless
        // they scroll horizontally fast). however we are conservative, as the more
        // buffer the slower the vertical redraw speed
        const leftBounds = this.viewportLeft - 200;
        const rightBounds = this.viewportRight + 200;

        const columnToMuchLeft = columnLeft < leftBounds && columnRight < leftBounds;
        const columnToMuchRight = columnLeft > rightBounds && columnRight > rightBounds;

        return !columnToMuchLeft && !columnToMuchRight;
    }

    // used by:
    // + angularGrid -> setting pinned body width
    // note: this should be cached
    public getPinnedLeftContainerWidth() {
        return this.getWidthOfColsInList(this.displayedLeftColumns);
    }

    // note: this should be cached
    public getPinnedRightContainerWidth() {
        return this.getWidthOfColsInList(this.displayedRightColumns);
    }

    public updatePrimaryColumnList(
        keys: (string | Column)[] | null,
        masterList: Column[],
        actionIsAdd: boolean,
        columnCallback: (column: Column) => void,
        eventType: string,
        source: ColumnEventType = "api"
    ) {

        if (!keys || missingOrEmpty(keys)) { return; }

        let atLeastOne = false;

        keys.forEach(key => {
            const columnToAdd = this.getPrimaryColumn(key);
            if (!columnToAdd) { return; }

            if (actionIsAdd) {
                if (masterList.indexOf(columnToAdd) >= 0) { return; }
                masterList.push(columnToAdd);
            } else {
                if (masterList.indexOf(columnToAdd) < 0) { return; }
                removeFromArray(masterList, columnToAdd);
            }

            columnCallback(columnToAdd);
            atLeastOne = true;
        });

        if (!atLeastOne) { return; }

        if (this.autoGroupsNeedBuilding) {
            this.updateGridColumns();
        }

        this.updateDisplayedColumns(source);

        const event: ColumnEvent = {
            type: eventType,
            columns: masterList,
            column: masterList.length === 1 ? masterList[0] : null,
            api: this.gridApi,
            columnApi: this.columnApi,
            source: source
        };

        this.eventService.dispatchEvent(event);
    }

    public setRowGroupColumns(colKeys: (string | Column)[], source: ColumnEventType = "api"): void {
        this.autoGroupsNeedBuilding = true;
        this.setPrimaryColumnList(colKeys, this.rowGroupColumns,
            Events.EVENT_COLUMN_ROW_GROUP_CHANGED,
            this.setRowGroupActive.bind(this),
            source);
    }

    private setRowGroupActive(active: boolean, column: Column, source: ColumnEventType): void {
        if (active === column.isRowGroupActive()) { return; }

        column.setRowGroupActive(active, source);

        if (!active && !this.gridOptionsWrapper.isSuppressMakeColumnVisibleAfterUnGroup()) {
            column.setVisible(true, source);
        }
    }

    public addRowGroupColumn(key: string | Column | null, source: ColumnEventType = "api"): void {
        if (key) { this.addRowGroupColumns([key], source); }
    }

    public addRowGroupColumns(keys: (string | Column)[], source: ColumnEventType = "api"): void {
        this.autoGroupsNeedBuilding = true;
        this.updatePrimaryColumnList(keys, this.rowGroupColumns, true,
            this.setRowGroupActive.bind(this, true),
            Events.EVENT_COLUMN_ROW_GROUP_CHANGED,
            source);
    }

    public removeRowGroupColumns(keys: (string | Column)[] | null, source: ColumnEventType = "api"): void {
        this.autoGroupsNeedBuilding = true;
        this.updatePrimaryColumnList(keys, this.rowGroupColumns, false,
            this.setRowGroupActive.bind(this, false),
            Events.EVENT_COLUMN_ROW_GROUP_CHANGED,
            source);
    }

    public removeRowGroupColumn(key: string | Column | null, source: ColumnEventType = "api"): void {
        if (key) { this.removeRowGroupColumns([key], source); }
    }

    public addPivotColumns(keys: (string | Column)[], source: ColumnEventType = "api"): void {
        this.updatePrimaryColumnList(keys, this.pivotColumns, true,
            column => column.setPivotActive(true, source),
            Events.EVENT_COLUMN_PIVOT_CHANGED, source);
    }

    public setPivotColumns(colKeys: (string | Column)[], source: ColumnEventType = "api"): void {
        this.setPrimaryColumnList(colKeys, this.pivotColumns, Events.EVENT_COLUMN_PIVOT_CHANGED,
            (added: boolean, column: Column) => {
                column.setPivotActive(added, source);
            }, source
        );
    }

    public addPivotColumn(key: string | Column, source: ColumnEventType = "api"): void {
        this.addPivotColumns([key], source);
    }

    public removePivotColumns(keys: (string | Column)[], source: ColumnEventType = "api"): void {
        this.updatePrimaryColumnList(
            keys,
            this.pivotColumns,
            false,
            column => column.setPivotActive(false, source),
            Events.EVENT_COLUMN_PIVOT_CHANGED,
            source
        );
    }

    public removePivotColumn(key: string | Column, source: ColumnEventType = "api"): void {
        this.removePivotColumns([key], source);
    }

    private setPrimaryColumnList(
        colKeys: (string | Column)[],
        masterList: Column[],
        eventName: string,
        columnCallback: (added: boolean, column: Column) => void,
        source: ColumnEventType
    ): void {

        masterList.length = 0;

        if (exists(colKeys)) {
            colKeys.forEach(key => {
                const column = this.getPrimaryColumn(key);
                if (column) {
                    masterList.push(column);
                }
            });
        }

        this.primaryColumns.forEach(column => {
            const added = masterList.indexOf(column) >= 0;
            columnCallback(added, column);
        });

        if (this.autoGroupsNeedBuilding) {
            this.updateGridColumns();
        }

        this.updateDisplayedColumns(source);

        const event: ColumnEvent = {
            type: eventName,
            columns: masterList,
            column: masterList.length === 1 ? masterList[0] : null,
            api: this.gridApi,
            columnApi: this.columnApi,
            source: source
        };

        this.eventService.dispatchEvent(event);
    }

    public setValueColumns(colKeys: (string | Column)[], source: ColumnEventType = "api"): void {
        this.setPrimaryColumnList(colKeys, this.valueColumns,
            Events.EVENT_COLUMN_VALUE_CHANGED,
            this.setValueActive.bind(this),
            source
        );
    }

    private setValueActive(active: boolean, column: Column, source: ColumnEventType): void {
        if (active === column.isValueActive()) { return; }

        column.setValueActive(active, source);

        if (active && !column.getAggFunc()) {
            const initialAggFunc = this.aggFuncService.getDefaultAggFunc(column);
            column.setAggFunc(initialAggFunc);
        }
    }

    public addValueColumns(keys: (string | Column)[], source: ColumnEventType = "api"): void {
        this.updatePrimaryColumnList(keys, this.valueColumns, true,
            this.setValueActive.bind(this, true),
            Events.EVENT_COLUMN_VALUE_CHANGED,
            source
        );
    }

    public addValueColumn(colKey: (string | Column) | null | undefined, source: ColumnEventType = "api"): void {
        if (colKey) { this.addValueColumns([colKey], source); }
    }

    public removeValueColumn(colKey: (string | Column), source: ColumnEventType = "api"): void {
        this.removeValueColumns([colKey], source);
    }

    public removeValueColumns(keys: (string | Column)[], source: ColumnEventType = "api"): void {
        this.updatePrimaryColumnList(keys, this.valueColumns, false,
            this.setValueActive.bind(this, false),
            Events.EVENT_COLUMN_VALUE_CHANGED,
            source
        );
    }

    // returns the width we can set to this col, taking into consideration min and max widths
    private normaliseColumnWidth(column: Column, newWidth: number): number {
        if (newWidth < column.getMinWidth()) {
            newWidth = column.getMinWidth();
        }

        if (column.isGreaterThanMax(newWidth)) {
            newWidth = column.getMaxWidth();
        }

        return newWidth;
    }

    private getPrimaryOrGridColumn(key: string | Column): Column | null {
        const column = this.getPrimaryColumn(key);

        return column || this.getGridColumn(key);
    }

    public setColumnWidths(
        columnWidths: {
            key: string | Column, // @key - the column who's size we want to change
            newWidth: number; // @newWidth - width in pixels
        }[],
        shiftKey: boolean, // @takeFromAdjacent - if user has 'shift' pressed, then pixels are taken from adjacent column
        finished: boolean, // @finished - ends up in the event, tells the user if more events are to come
        source: ColumnEventType = "api"
    ): void {
        const sets: ColumnResizeSet[] = [];

        columnWidths.forEach(columnWidth => {
            const col = this.getPrimaryOrGridColumn(columnWidth.key);

            if (!col) { return; }

            sets.push({
                width: columnWidth.newWidth,
                ratios: [1],
                columns: [col]
            });

            // if user wants to do shift resize by default, then we invert the shift operation
            const defaultIsShift = this.gridOptionsWrapper.getColResizeDefault() === 'shift';

            if (defaultIsShift) {
                shiftKey = !shiftKey;
            }

            if (shiftKey) {
                const otherCol = this.getDisplayedColAfter(col);
                if (!otherCol) { return; }

                const widthDiff = col.getActualWidth() - columnWidth.newWidth;
                const otherColWidth = otherCol.getActualWidth() + widthDiff;

                sets.push({
                    width: otherColWidth,
                    ratios: [1],
                    columns: [otherCol]
                });
            }
        });

        if (sets.length === 0) { return; }

        this.resizeColumnSets(sets, finished, source);

    }

    private checkMinAndMaxWidthsForSet(columnResizeSet: ColumnResizeSet): boolean {
        const { columns, width } = columnResizeSet;

        // every col has a min width, so sum them all up and see if we have enough room
        // for all the min widths
        let minWidthAccumulated = 0;
        let maxWidthAccumulated = 0;
        let maxWidthActive = true;

        columns.forEach(col => {
            minWidthAccumulated += col.getMinWidth();

            if (col.getMaxWidth() > 0) {
                maxWidthAccumulated += col.getMaxWidth();
            } else {
                // if at least one columns has no max width, it means the group of columns
                // then has no max width, as at least one column can take as much width as possible
                maxWidthActive = false;
            }
        });

        const minWidthPasses = width >= minWidthAccumulated;
        const maxWidthPasses = !maxWidthActive || (width <= maxWidthAccumulated);

        return minWidthPasses && maxWidthPasses;
    }

    // method takes sets of columns and resizes them. either all sets will be resized, or nothing
    // be resized. this is used for example when user tries to resize a group and holds shift key,
    // then both the current group (grows), and the adjacent group (shrinks), will get resized,
    // so that's two sets for this method.
    public resizeColumnSets(
        resizeSets: ColumnResizeSet[],
        finished: boolean,
        source: ColumnEventType
    ): void {
        const passMinMaxCheck = !resizeSets || resizeSets.every(this.checkMinAndMaxWidthsForSet.bind(this));

        if (!passMinMaxCheck) {
            // even though we are not going to resize beyond min/max size, we still need to raise event when finished
            if (finished) {
                const columns = resizeSets && resizeSets.length > 0 ? resizeSets[0].columns : null;
                this.fireColumnResizedEvent(columns, finished, source);
            }

            return; // don't resize!
        }

        const changedCols: Column[] = [];
        const allResizedCols: Column[] = [];

        resizeSets.forEach(set => {
            const { width, columns, ratios } = set;

            // keep track of pixels used, and last column gets the remaining,
            // to cater for rounding errors, and min width adjustments
            const newWidths: { [colId: string]: number; } = {};
            const finishedCols: { [colId: string]: boolean; } = {};

            columns.forEach(col => allResizedCols.push(col));

            // the loop below goes through each col. if a col exceeds it's min/max width,
            // it then gets set to its min/max width and the column is removed marked as 'finished'
            // and the calculation is done again leaving this column out. take for example columns
            // {A, width: 50, maxWidth: 100}
            // {B, width: 50}
            // {C, width: 50}
            // and then the set is set to width 600 - on the first pass the grid tries to set each column
            // to 200. it checks A and sees 200 > 100 and so sets the width to 100. col A is then marked
            // as 'finished' and the calculation is done again with the remaining cols B and C, which end up
            // splitting the remaining 500 pixels.
            let finishedColsGrew = true;
            let loopCount = 0;

            while (finishedColsGrew) {
                loopCount++;
                if (loopCount > 1000) {
                    // this should never happen, but in the future, someone might introduce a bug here,
                    // so we stop the browser from hanging and report bug properly
                    console.error('ag-Grid: infinite loop in resizeColumnSets');
                    break;
                }

                finishedColsGrew = false;

                const subsetCols: Column[] = [];
                const subsetRatios: number[] = [];
                let subsetRatioTotal = 0;
                let pixelsToDistribute = width;

                columns.forEach((col: Column, index: number) => {
                    const thisColFinished = finishedCols[col.getId()];
                    if (thisColFinished) {
                        pixelsToDistribute -= newWidths[col.getId()];
                    } else {
                        subsetCols.push(col);
                        const ratioThisCol = ratios[index];
                        subsetRatioTotal += ratioThisCol;
                        subsetRatios.push(ratioThisCol);
                    }
                });

                // because we are not using all of the ratios (cols can be missing),
                // we scale the ratio. if all columns are included, then subsetRatioTotal=1,
                // and so the ratioScale will be 1.
                const ratioScale = 1 / subsetRatioTotal;

                subsetCols.forEach((col: Column, index: number) => {
                    const lastCol = index === (subsetCols.length - 1);
                    let colNewWidth: number;

                    if (lastCol) {
                        colNewWidth = pixelsToDistribute;
                    } else {
                        colNewWidth = Math.round(ratios[index] * width * ratioScale);
                        pixelsToDistribute -= colNewWidth;
                    }

                    if (colNewWidth < col.getMinWidth()) {
                        colNewWidth = col.getMinWidth();
                        finishedCols[col.getId()] = true;
                        finishedColsGrew = true;
                    } else if (col.getMaxWidth() > 0 && colNewWidth > col.getMaxWidth()) {
                        colNewWidth = col.getMaxWidth();
                        finishedCols[col.getId()] = true;
                        finishedColsGrew = true;
                    }

                    newWidths[col.getId()] = colNewWidth;
                });
            }

            columns.forEach(col => {
                const newWidth = newWidths[col.getId()];
                if (col.getActualWidth() !== newWidth) {
                    col.setActualWidth(newWidth, source);
                    changedCols.push(col);
                }
            });
        });

        // if no cols changed, then no need to update more or send event.
        const atLeastOneColChanged = changedCols.length > 0;

        const flexedCols = this.refreshFlexedColumns({ resizingCols: allResizedCols, skipSetLeft: true });

        if (atLeastOneColChanged) {
            this.setLeftValues(source);
            this.updateBodyWidths();
            this.checkDisplayedVirtualColumns();
        }

        // check for change first, to avoid unnecessary firing of events
        // however we always fire 'finished' events. this is important
        // when groups are resized, as if the group is changing slowly,
        // eg 1 pixel at a time, then each change will fire change events
        // in all the columns in the group, but only one with get the pixel.
        const colsForEvent = allResizedCols.concat(flexedCols);

        if (atLeastOneColChanged || finished) {
            this.fireColumnResizedEvent(colsForEvent, finished, source, flexedCols);
        }
    }

    public setColumnAggFunc(key: string | Column | null | undefined, aggFunc: string, source: ColumnEventType = "api"): void {
        if (!key) { return; }

        const column = this.getPrimaryColumn(key);
        if (!column) { return; }

        column.setAggFunc(aggFunc);
        const event: ColumnValueChangedEvent = {
            type: Events.EVENT_COLUMN_VALUE_CHANGED,
            columns: [column],
            column: column,
            api: this.gridApi,
            columnApi: this.columnApi,
            source: source
        };
        this.eventService.dispatchEvent(event);
    }

    public moveRowGroupColumn(fromIndex: number, toIndex: number, source: ColumnEventType = "api"): void {
        const column = this.rowGroupColumns[fromIndex];

        this.rowGroupColumns.splice(fromIndex, 1);
        this.rowGroupColumns.splice(toIndex, 0, column);

        const event: ColumnRowGroupChangedEvent = {
            type: Events.EVENT_COLUMN_ROW_GROUP_CHANGED,
            columns: this.rowGroupColumns,
            column: this.rowGroupColumns.length === 1 ? this.rowGroupColumns[0] : null,
            api: this.gridApi,
            columnApi: this.columnApi,
            source: source
        };

        this.eventService.dispatchEvent(event);
    }

    public moveColumns(columnsToMoveKeys: (string | Column)[], toIndex: number, source: ColumnEventType = "api"): void {
        this.columnAnimationService.start();

        if (toIndex > this.gridColumns.length - columnsToMoveKeys.length) {
            console.warn('ag-Grid: tried to insert columns in invalid location, toIndex = ' + toIndex);
            console.warn('ag-Grid: remember that you should not count the moving columns when calculating the new index');
            return;
        }

        // we want to pull all the columns out first and put them into an ordered list
        const columnsToMove = this.getGridColumns(columnsToMoveKeys);
        const failedRules = !this.doesMovePassRules(columnsToMove, toIndex);

        if (failedRules) { return; }

        moveInArray(this.gridColumns, columnsToMove, toIndex);
        this.updateDisplayedColumns(source);

        const event: ColumnMovedEvent = {
            type: Events.EVENT_COLUMN_MOVED,
            columns: columnsToMove,
            column: columnsToMove.length === 1 ? columnsToMove[0] : null,
            toIndex: toIndex,
            api: this.gridApi,
            columnApi: this.columnApi,
            source: source
        };

        this.eventService.dispatchEvent(event);
        this.columnAnimationService.finish();
    }

    public doesMovePassRules(columnsToMove: Column[], toIndex: number): boolean {
        // make a copy of what the grid columns would look like after the move
        const proposedColumnOrder = this.gridColumns.slice();
        moveInArray(proposedColumnOrder, columnsToMove, toIndex);

        // then check that the new proposed order of the columns passes all rules
        if (!this.doesMovePassMarryChildren(proposedColumnOrder)) {
            return false;
        }

        if (!this.doesMovePassLockedPositions(proposedColumnOrder)) {
            return false;
        }

        return true;
    }

    // returns the provided cols sorted in same order as they appear in grid columns. eg if grid columns
    // contains [a,b,c,d,e] and col passed is [e,a] then the passed cols are sorted into [a,e]
    public sortColumnsLikeGridColumns(cols: Column[]): void {
        if (!cols || cols.length <= 1) { return; }

        const notAllColsInGridColumns = cols.filter(c => this.gridColumns.indexOf(c) < 0).length > 0;
        if (notAllColsInGridColumns) { return; }

        cols.sort((a: Column, b: Column) => {
            const indexA = this.gridColumns.indexOf(a);
            const indexB = this.gridColumns.indexOf(b);
            return indexA - indexB;
        });
    }

    public doesMovePassLockedPositions(proposedColumnOrder: Column[]): boolean {
        let foundNonLocked = false;
        let rulePassed = true;

        // go though the cols, see if any non-locked appear before any locked
        proposedColumnOrder.forEach(col => {
            if (col.getColDef().lockPosition) {
                if (foundNonLocked) {
                    rulePassed = false;
                }
            } else {
                foundNonLocked = true;
            }
        });

        return rulePassed;
    }

    public doesMovePassMarryChildren(allColumnsCopy: Column[]): boolean {
        let rulePassed = true;

        this.columnUtils.depthFirstOriginalTreeSearch(null, this.gridBalancedTree, child => {
            if (!(child instanceof OriginalColumnGroup)) { return; }

            const columnGroup = child as OriginalColumnGroup;
            const marryChildren = columnGroup.getColGroupDef() && columnGroup.getColGroupDef().marryChildren;

            if (!marryChildren) { return; }

            const newIndexes: number[] = [];
            columnGroup.getLeafColumns().forEach(col => {
                const newColIndex = allColumnsCopy.indexOf(col);
                newIndexes.push(newColIndex);
            });

            const maxIndex = Math.max.apply(Math, newIndexes);
            const minIndex = Math.min.apply(Math, newIndexes);

            // spread is how far the first column in this group is away from the last column
            const spread = maxIndex - minIndex;
            const maxSpread = columnGroup.getLeafColumns().length - 1;

            // if the columns
            if (spread > maxSpread) {
                rulePassed = false;
            }

            // console.log(`maxIndex = ${maxIndex}, minIndex = ${minIndex}, spread = ${spread}, maxSpread = ${maxSpread}, fail = ${spread > (count-1)}`)
            // console.log(allColumnsCopy.map( col => col.getColDef().field).join(','));
        });

        return rulePassed;
    }

    public moveColumn(key: string | Column, toIndex: number, source: ColumnEventType = "api") {
        this.moveColumns([key], toIndex, source);
    }

    public moveColumnByIndex(fromIndex: number, toIndex: number, source: ColumnEventType = "api"): void {
        const column = this.gridColumns[fromIndex];
        this.moveColumn(column, toIndex, source);
    }

    public getColumnDefs(): (ColDef | ColGroupDef)[] {

        const cols = this.primaryColumns.slice();
        if (this.gridColsArePrimary) {
            cols.sort((a: Column, b: Column) => this.gridColumns.indexOf(a) - this.gridColumns.indexOf(b));
        } else if (this.lastPrimaryOrder) {
            cols.sort((a: Column, b: Column) => this.lastPrimaryOrder.indexOf(a) - this.lastPrimaryOrder.indexOf(b));
        }

        return this.columnDefFactory.buildColumnDefs(cols, this.rowGroupColumns, this.pivotColumns);
    }

    // used by:
    // + angularGrid -> for setting body width
    // + rowController -> setting main row widths (when inserting and resizing)
    // need to cache this
    public getBodyContainerWidth(): number {
        return this.bodyWidth;
    }

    public getContainerWidth(pinned: string): number {
        switch (pinned) {
            case Constants.PINNED_LEFT:
                return this.leftWidth;
            case Constants.PINNED_RIGHT:
                return this.rightWidth;
            default:
                return this.bodyWidth;
        }
    }

    // after setColumnWidth or updateGroupsAndDisplayedColumns
    private updateBodyWidths(): void {
        const newBodyWidth = this.getWidthOfColsInList(this.displayedCenterColumns);
        const newLeftWidth = this.getWidthOfColsInList(this.displayedLeftColumns);
        const newRightWidth = this.getWidthOfColsInList(this.displayedRightColumns);

        // this is used by virtual col calculation, for RTL only, as a change to body width can impact displayed
        // columns, due to RTL inverting the y coordinates
        this.bodyWidthDirty = this.bodyWidth !== newBodyWidth;

        const atLeastOneChanged = this.bodyWidth !== newBodyWidth || this.leftWidth !== newLeftWidth || this.rightWidth !== newRightWidth;

        if (atLeastOneChanged) {
            this.bodyWidth = newBodyWidth;
            this.leftWidth = newLeftWidth;
            this.rightWidth = newRightWidth;
            // when this fires, it is picked up by the gridPanel, which ends up in
            // gridPanel calling setWidthAndScrollPosition(), which in turn calls setVirtualViewportPosition()
            const event: DisplayedColumnsWidthChangedEvent = {
                type: Events.EVENT_DISPLAYED_COLUMNS_WIDTH_CHANGED,
                api: this.gridApi,
                columnApi: this.columnApi
            };
            this.eventService.dispatchEvent(event);
        }
    }

    // + rowController
    public getValueColumns(): Column[] {
        return this.valueColumns ? this.valueColumns : [];
    }

    // + rowController
    public getPivotColumns(): Column[] {
        return this.pivotColumns ? this.pivotColumns : [];
    }

    // + clientSideRowModel
    public isPivotActive(): boolean {
        return this.pivotColumns && this.pivotColumns.length > 0 && this.pivotMode;
    }

    // + toolPanel
    public getRowGroupColumns(): Column[] {
        return this.rowGroupColumns ? this.rowGroupColumns : [];
    }

    // + rowController -> while inserting rows
    public getDisplayedCenterColumns(): Column[] {
        return this.displayedCenterColumns;
    }

    // + rowController -> while inserting rows
    public getDisplayedLeftColumns(): Column[] {
        return this.displayedLeftColumns;
    }

    public getDisplayedRightColumns(): Column[] {
        return this.displayedRightColumns;
    }

    public getDisplayedColumns(type: string): Column[] {
        switch (type) {
            case Constants.PINNED_LEFT:
                return this.getDisplayedLeftColumns();
            case Constants.PINNED_RIGHT:
                return this.getDisplayedRightColumns();
            default:
                return this.getDisplayedCenterColumns();
        }
    }

    // used by:
    // + clientSideRowController -> sorting, building quick filter text
    // + headerRenderer -> sorting (clearing icon)
    public getAllPrimaryColumns(): Column[] | null {
        return this.primaryColumns ? this.primaryColumns.slice() : null;
    }

    public getSecondaryColumns(): Column[] | null {
        return this.secondaryColumns ? this.secondaryColumns.slice() : null;
    }

    public getAllColumnsForQuickFilter(): Column[] {
        return this.columnsForQuickFilter;
    }

    // + moveColumnController
    public getAllGridColumns(): Column[] {
        return this.gridColumns;
    }

    public isEmpty(): boolean {
        return missingOrEmpty(this.gridColumns);
    }

    public isRowGroupEmpty(): boolean {
        return missingOrEmpty(this.rowGroupColumns);
    }

    public setColumnVisible(key: string | Column, visible: boolean, source: ColumnEventType = "api"): void {
        this.setColumnsVisible([key], visible, source);
    }

    public setColumnsVisible(keys: (string | Column)[], visible: boolean, source: ColumnEventType = "api"): void {
        this.columnAnimationService.start();

        this.actionOnGridColumns(keys, (column: Column): boolean => {
            if (column.isVisible() !== visible) {
                column.setVisible(visible, source);
                return true;
            }
            return false;
        }, source, () => {
            const event: ColumnVisibleEvent = {
                type: Events.EVENT_COLUMN_VISIBLE,
                visible: visible,
                column: null,
                columns: null,
                api: this.gridApi,
                columnApi: this.columnApi,
                source: source
            };
            return event;
        });
        this.columnAnimationService.finish();
    }

    public setColumnPinned(key: string | Column | null, pinned: string | boolean | null, source: ColumnEventType = "api"): void {
        if (key) {
            this.setColumnsPinned([key], pinned, source);
        }
    }

    public setColumnsPinned(keys: (string | Column)[], pinned: string | boolean | null, source: ColumnEventType = "api"): void {
        if (this.gridOptionsWrapper.getDomLayout() === 'print') {
            console.warn(`Changing the column pinning status is not allowed with domLayout='print'`);
            return;
        }
        this.columnAnimationService.start();

        let actualPinned: string | null;
        if (pinned === true || pinned === Constants.PINNED_LEFT) {
            actualPinned = Constants.PINNED_LEFT;
        } else if (pinned === Constants.PINNED_RIGHT) {
            actualPinned = Constants.PINNED_RIGHT;
        } else {
            actualPinned = null;
        }

        this.actionOnGridColumns(keys, (col: Column): boolean => {
            if (col.getPinned() !== actualPinned) {
                col.setPinned(actualPinned);
                return true;
            }
            return false;
        }, source, () => {
            const event: ColumnPinnedEvent = {
                type: Events.EVENT_COLUMN_PINNED,
                pinned: actualPinned,
                column: null,
                columns: null,
                api: this.gridApi,
                columnApi: this.columnApi,
                source: source
            };
            return event;
        });

        this.columnAnimationService.finish();
    }

    // does an action on a set of columns. provides common functionality for looking up the
    // columns based on key, getting a list of effected columns, and then updated the event
    // with either one column (if it was just one col) or a list of columns
    // used by: autoResize, setVisible, setPinned
    private actionOnGridColumns(// the column keys this action will be on
        keys: (string | Column)[],
        // the action to do - if this returns false, the column was skipped
        // and won't be included in the event
        action: (column: Column) => boolean,
        // should return back a column event of the right type
        source: ColumnEventType,
        createEvent?: () => ColumnEvent): void {

        if (missingOrEmpty(keys)) { return; }

        const updatedColumns: Column[] = [];

        keys.forEach((key: string | Column) => {
            const column = this.getGridColumn(key);
            if (!column) { return; }

            // need to check for false with type (ie !== instead of !=)
            // as not returning anything (undefined) would also be false
            const resultOfAction = action(column);
            if (resultOfAction !== false) {
                updatedColumns.push(column);
            }
        });

        if (!updatedColumns.length) { return; }

        this.updateDisplayedColumns(source);

        if (exists(createEvent) && createEvent) {
            const event = createEvent();

            event.columns = updatedColumns;
            event.column = updatedColumns.length === 1 ? updatedColumns[0] : null;

            this.eventService.dispatchEvent(event);
        }
    }

    public getDisplayedColBefore(col: Column): Column | null {
        const allDisplayedColumns = this.getAllDisplayedColumns();
        const oldIndex = allDisplayedColumns.indexOf(col);

        if (oldIndex > 0) {
            return allDisplayedColumns[oldIndex - 1];
        }

        return null;
    }

    // used by:
    // + rowRenderer -> for navigation
    public getDisplayedColAfter(col: Column): Column | null {
        const allDisplayedColumns = this.getAllDisplayedColumns();
        const oldIndex = allDisplayedColumns.indexOf(col);

        if (oldIndex < (allDisplayedColumns.length - 1)) {
            return allDisplayedColumns[oldIndex + 1];
        }

        return null;
    }

    public getDisplayedGroupAfter(columnGroup: ColumnGroup): ColumnGroup | null {
        return this.getDisplayedGroupAtDirection(columnGroup, 'After');
    }

    public getDisplayedGroupBefore(columnGroup: ColumnGroup): ColumnGroup | null {
        return this.getDisplayedGroupAtDirection(columnGroup, 'Before');
    }

    public getDisplayedGroupAtDirection(columnGroup: ColumnGroup, direction: 'After' | 'Before'): ColumnGroup | null {
        // pick the last displayed column in this group
        const requiredLevel = columnGroup.getOriginalColumnGroup().getLevel() + columnGroup.getPaddingLevel();
        const colGroupLeafColumns = columnGroup.getDisplayedLeafColumns();
        const col: Column | null = direction === 'After' ? last(colGroupLeafColumns) : colGroupLeafColumns[0];
        const getDisplayColMethod: 'getDisplayedColAfter' | 'getDisplayedColBefore' = `getDisplayedCol${direction}` as any;

        while (true) {
            // keep moving to the next col, until we get to another group
            const column = this[getDisplayColMethod](col);

            if (!column) { return null; }

            const groupPointer = this.getColumnGroupAtLevel(column, requiredLevel);

            if (groupPointer !== columnGroup) {
                return groupPointer;
            }
        }
    }

    public getColumnGroupAtLevel(column: Column, level: number): ColumnGroup | null {
        // get group at same level as the one we are looking for
        let groupPointer: ColumnGroup = column.getParent();
        let originalGroupLevel: number;
        let groupPointerLevel: number;

        while (true) {
            const groupPointerOriginalColumnGroup = groupPointer.getOriginalColumnGroup();
            originalGroupLevel = groupPointerOriginalColumnGroup.getLevel();
            groupPointerLevel = groupPointer.getPaddingLevel();

            if (originalGroupLevel + groupPointerLevel <= level) { break; }
            groupPointer = groupPointer.getParent();
        }

        return groupPointer;
    }

    public isPinningLeft(): boolean {
        return this.displayedLeftColumns.length > 0;
    }

    public isPinningRight(): boolean {
        return this.displayedRightColumns.length > 0;
    }

    public getPrimaryAndSecondaryAndAutoColumns(): Column[] {
        const result = this.primaryColumns ? this.primaryColumns.slice(0) : [];

        if (this.groupAutoColumns && exists(this.groupAutoColumns)) {
            this.groupAutoColumns.forEach(col => result.push(col));
        }

        if (this.secondaryColumnsPresent && this.secondaryColumns) {
            this.secondaryColumns.forEach(column => result.push(column));
        }

        return result;
    }

    private createStateItemFromColumn(column: Column): ColumnState {
        const rowGroupIndex = column.isRowGroupActive() ? this.rowGroupColumns.indexOf(column) : null;
        const pivotIndex = column.isPivotActive() ? this.pivotColumns.indexOf(column) : null;
        const aggFunc = column.isValueActive() ? column.getAggFunc() : null;
        const sort = column.getSort() != null ? column.getSort() : null;
        const sortIndex = column.getSortIndex() != null ? column.getSortIndex() : null;
        const flex = column.getFlex() != null && column.getFlex() > 0 ? column.getFlex() : null;

        const res: ColumnState = {
            colId: column.getColId(),
            width: column.getActualWidth(),
            hide: !column.isVisible(),
            pinned: column.getPinned(),
            sort,
            sortIndex,
            aggFunc,
            rowGroup: column.isRowGroupActive(),
            rowGroupIndex,
            pivot: column.isPivotActive(),
            pivotIndex: pivotIndex,
            flex
        };

        return res;
    }

    public getColumnState(): ColumnState[] {
        if (missing(this.primaryColumns) || !this.isAlive()) { return []; }

        const primaryColumnState: ColumnState[]
            = this.primaryColumns.map(this.createStateItemFromColumn.bind(this));

        const groupAutoColumnState: ColumnState[]
            = this.groupAutoColumns
                // if groupAutoCols, then include them
                ? this.groupAutoColumns.map(this.createStateItemFromColumn.bind(this))
                // otherwise no
                : [];

        const columnStateList = groupAutoColumnState.concat(primaryColumnState);

        if (!this.pivotMode) {
            this.orderColumnStateList(columnStateList);
        }

        return columnStateList;
    }

    private orderColumnStateList(columnStateList: any[]): void {
        const gridColumnIds = this.gridColumns.map(column => column.getColId());

        columnStateList.sort((itemA: any, itemB: any) => {
            const posA = gridColumnIds.indexOf(itemA.colId);
            const posB = gridColumnIds.indexOf(itemB.colId);
            return posA - posB;
        });
    }

    public resetColumnState(suppressEverythingEvent = false, source: ColumnEventType = "api"): void {
        // NOTE = there is one bug here that no customer has noticed - if a column has colDef.lockPosition,
        // this is ignored  below when ordering the cols. to work, we should always put lockPosition cols first.
        // As a work around, developers should just put lockPosition columns first in their colDef list.

        // we can't use 'allColumns' as the order might of messed up, so get the primary ordered list
        const primaryColumns = this.getColumnsFromTree(this.primaryColumnTree);
        const columnStates: ColumnState[] = [];

        // we start at 1000, so if user has mix of rowGroup and group specified, it will work with both.
        // eg IF user has ColA.rowGroupIndex=0, ColB.rowGroupIndex=1, ColC.rowGroup=true,
        // THEN result will be ColA.rowGroupIndex=0, ColB.rowGroupIndex=1, ColC.rowGroup=1000
        let letRowGroupIndex = 1000;
        let letPivotIndex = 1000;

        let colsToProcess: Column[] = [];
        if (this.groupAutoColumns) {
            colsToProcess = colsToProcess.concat(this.groupAutoColumns);
        }
        if (primaryColumns) {
            colsToProcess = colsToProcess.concat(primaryColumns);
        }

        colsToProcess.forEach(column => {

            const colDef = column.getColDef();

            const sort = colDef.sort != null ? colDef.sort : null;
            const sortIndex = colDef.sortIndex;
            const hide = colDef.hide ? true : false;
            const pinned = colDef.pinned ? colDef.pinned : null;

<<<<<<< HEAD
                let rowGroupIndex: number = colDef.rowGroupIndex;
                let rowGroup: boolean = colDef.rowGroup;
                if (rowGroupIndex == null && (rowGroup == null || rowGroup == false)) {
                    rowGroupIndex = null;
                    rowGroup = null;
                }
                let pivotIndex: number = colDef.pivotIndex;
                let pivot: boolean = colDef.pivot;
                if (pivotIndex == null && (pivot == null || pivot == false)) {
                    pivotIndex = null;
                    pivot = null;
                }
                const aggFunc = colDef.aggFunc != null ? colDef.aggFunc : null;
=======
            const width = colDef.width;
            const flex = colDef.flex != null ? colDef.flex : null;

            let rowGroupIndex: number | null | undefined = colDef.rowGroupIndex;
            let rowGroup: boolean | null | undefined = colDef.rowGroup;

            if (rowGroupIndex == null && (rowGroup == null || rowGroup == false)) {
                rowGroupIndex = null;
                rowGroup = null;
            }

            let pivotIndex: number | null | undefined = colDef.pivotIndex;
            let pivot: boolean | null | undefined = colDef.pivot;

            if (pivotIndex == null && (pivot == null || pivot == false)) {
                pivotIndex = null;
                pivot = null;
            }
>>>>>>> 338ea6d7

            const aggFunc = colDef.aggFunc != null ? colDef.aggFunc : null;

            const stateItem = {
                colId: column.getColId(),
                sort,
                sortIndex,
                hide,
                pinned,

                width,
                flex,

                rowGroup,
                rowGroupIndex,
                pivot,
                pivotIndex,
                aggFunc,
            };

            if (missing(rowGroupIndex) && rowGroup) {
                stateItem.rowGroupIndex = letRowGroupIndex++;
            }

            if (missing(pivotIndex) && pivot) {
                stateItem.pivotIndex = letPivotIndex++;
            }

            columnStates.push(stateItem);
        });

        this.applyColumnState({ state: columnStates, applyOrder: true }, source);
    }

    public applyColumnState(params: ApplyColumnStateParams, source: ColumnEventType = "api"): boolean {
        if (missingOrEmpty(this.primaryColumns)) { return false; }

        if (params && params.state && !params.state.forEach) {
            console.warn('ag-Grid: applyColumnState() - the state attribute should be an array, however an array was not found. Please provide an array of items (one for each col you want to change) for state.');
            return;
        }

        this.columnAnimationService.start();

        const raiseEventsFunc = this.compareColumnStatesAndRaiseEvents(source);

        this.autoGroupsNeedBuilding = true;

        // at the end below, this list will have all columns we got no state for
        const columnsWithNoState = this.primaryColumns.slice();

        let success = true;

        const rowGroupIndexes: { [key: string]: number; } = {};
        const pivotIndexes: { [key: string]: number; } = {};
        const autoGroupColumnStates: ColumnState[] = [];

        const previousRowGroupCols = this.rowGroupColumns.slice();
        const previousPivotCols = this.pivotColumns.slice();

        if (params.state) {
            params.state.forEach((state: ColumnState) => {
                const groupAutoColumnId = Constants.GROUP_AUTO_COLUMN_ID;
                const colId = state.colId;

                // auto group columns are re-created so deferring syncing with ColumnState
                const isAutoGroupColumn = startsWith(colId, groupAutoColumnId);
                if (isAutoGroupColumn) {
                    autoGroupColumnStates.push(state);
                    return;
                }

                const column = this.getPrimaryColumn(colId);

                if (!column) {
                    // we don't log the failure, as it's possible the user is applying that has extra
                    // cols in it. for example they could of save while row-grouping (so state includes
                    // auto-group column) and then applied state when not grouping (so the auto-group
                    // column would be in the state but no used).
                    success = false;
                } else {
                    this.syncColumnWithStateItem(column, state, params.defaultState, rowGroupIndexes,
                        pivotIndexes, false, source);
                    removeFromArray(columnsWithNoState, column);
                }
            });
        }

        // anything left over, we got no data for, so add in the column as non-value, non-rowGroup and hidden
        columnsWithNoState.forEach(col => {
            this.syncColumnWithStateItem(col, null, params.defaultState, rowGroupIndexes,
                pivotIndexes, false, source);
        });

        // sort the lists according to the indexes that were provided
        const comparator = (indexes: { [key: string]: number; }, oldList: Column[], colA: Column, colB: Column) => {

            const indexA = indexes[colA.getId()];
            const indexB = indexes[colB.getId()];

            const aHasIndex = indexA != null;
            const bHasIndex = indexB != null;

            if (aHasIndex && bHasIndex) {
                // both a and b are new cols with index, so sort on index
                return indexA - indexB;
            } else if (aHasIndex) {
                // a has an index, so it should be before a
                return -1;
            } else if (bHasIndex) {
                // b has an index, so it should be before a
                return 1;
            } else {
                const oldIndexA = oldList.indexOf(colA);
                const oldIndexB = oldList.indexOf(colB);

                const aHasOldIndex = oldIndexA >= 0;
                const bHasOldIndex = oldIndexB >= 0;

                if (aHasOldIndex && bHasOldIndex) {
                    // both a and b are old cols, so sort based on last order
                    return oldIndexA - oldIndexB;
                } else if (aHasOldIndex) {
                    // a is old, b is new, so b is first
                    return -1;
                } else if (bHasOldIndex) {
                    // b is old, a is new, a is first
                    return 1;
                } else {
                    // this bit does matter, means both are new cols but without index
                    return 1;
                }
            }
        };

        this.rowGroupColumns.sort(comparator.bind(this, rowGroupIndexes, previousRowGroupCols));
        this.pivotColumns.sort(comparator.bind(this, pivotIndexes, previousPivotCols));

        this.updateGridColumns();

        // sync newly created auto group columns with ColumnState
        autoGroupColumnStates.forEach(stateItem => {
            const autoCol = this.getAutoColumn(stateItem.colId);
            this.syncColumnWithStateItem(autoCol, stateItem, params.defaultState, null, null, true, source);
        });

        if (this.gridColsArePrimary && params.applyOrder && params.state) {
            const orderOfColIds = params.state.map(stateItem => stateItem.colId);

            this.gridColumns.sort((colA: Column, colB: Column) => {
                const indexA = orderOfColIds.indexOf(colA.getId());
                const indexB = orderOfColIds.indexOf(colB.getId());

                return indexA - indexB;
            });

            // this is already done in updateGridColumns, however we changed the order above (to match the order of the state
            // columns) so we need to do it again. we could of put logic into the order above to take into account fixed
            // columns, however if we did then we would have logic for updating fixed columns twice. reusing the logic here
            // is less sexy for the code here, but it keeps consistency.
            this.putFixedColumnsFirst();
        }

        this.updateDisplayedColumns(source);

        this.dispatchEverythingChanged(source);

        raiseEventsFunc();

        this.columnAnimationService.finish();

        return success;
    }

    private compareColumnStatesAndRaiseEvents(source: ColumnEventType): () => void {

        // if no columns to begin with, then it means we are setting columns for the first time, so
        // there should be no events fired to show differences in columns.
        const colsPreviouslyExisted = !!this.columnDefs;
        if (!colsPreviouslyExisted) {
            return () => {};
        }

        const startState = {
            rowGroupColumns: this.rowGroupColumns.slice(),
            pivotColumns: this.pivotColumns.slice(),
            valueColumns: this.valueColumns.slice()
        };

        const columnStateBefore = this.getColumnState();
        const columnStateBeforeMap: { [colId: string]: ColumnState; } = {};

        columnStateBefore.forEach(col => {
            columnStateBeforeMap[col.colId] = col;
        });

        return () => {

            if (this.gridOptionsWrapper.isSuppressColumnStateEvents()) { return; }

            // raises generic ColumnEvents where all columns are returned rather than what has changed
            const raiseWhenListsDifferent = (eventType: string, colsBefore: Column[], colsAfter: Column[], idMapper: (column: Column) => string) => {

                const beforeList = colsBefore.map(idMapper).sort();
                const afterList = colsAfter.map(idMapper).sort();
                const unchanged = areEqual(beforeList, afterList);

                if (unchanged) { return; }

                // returning all columns rather than what has changed!
                const event: ColumnEvent = {
                    type: eventType,
                    columns: colsAfter,
                    column: colsAfter.length === 1 ? colsAfter[0] : null,
                    api: this.gridApi,
                    columnApi: this.columnApi,
                    source: source
                };

                this.eventService.dispatchEvent(event);
            };

            // determines which columns have changed according to supplied predicate
            const getChangedColumns = (changedPredicate: (cs: ColumnState, c: Column) => boolean): Column[] => {
                const changedColumns: Column[] = [];

                this.gridColumns.forEach(column => {
                    const colStateBefore = columnStateBeforeMap[column.getColId()];
                    if (colStateBefore && changedPredicate(colStateBefore, column)) {
                        changedColumns.push(column);
                    }
                });

                return changedColumns;
            };

            const columnIdMapper = (c: Column) => c.getColId();

            raiseWhenListsDifferent(Events.EVENT_COLUMN_ROW_GROUP_CHANGED,
                startState.rowGroupColumns,
                this.rowGroupColumns,
                columnIdMapper
            );

            raiseWhenListsDifferent(Events.EVENT_COLUMN_PIVOT_CHANGED,
                startState.pivotColumns,
                this.pivotColumns,
                columnIdMapper
            );

            raiseWhenListsDifferent(Events.EVENT_COLUMN_VALUE_CHANGED,
                startState.valueColumns,
                this.valueColumns,
                columnIdMapper
            );

            const resizeChangePredicate = (cs: ColumnState, c: Column) => cs.width != c.getActualWidth();
            this.fireColumnResizedEvent(getChangedColumns(resizeChangePredicate), true, source);

            const pinnedChangePredicate = (cs: ColumnState, c: Column) => cs.pinned != c.getPinned();
            this.raiseColumnPinnedEvent(getChangedColumns(pinnedChangePredicate), source);

            const visibilityChangePredicate = (cs: ColumnState, c: Column) => cs.hide == c.isVisible();
            this.raiseColumnVisibleEvent(getChangedColumns(visibilityChangePredicate), source);

            const sortChangePredicate = (cs: ColumnState, c: Column) => cs.sort != c.getSort() || cs.sortIndex != c.getSortIndex();
            if (getChangedColumns(sortChangePredicate).length > 0) {
                this.sortController.dispatchSortChangedEvents();
            }

            // special handling for moved column events
            this.raiseColumnMovedEvent(columnStateBefore, source);
        };
    }

    private raiseColumnPinnedEvent(changedColumns: Column[], source: ColumnEventType) {
        if (!changedColumns.length) { return; }

        const event: ColumnPinnedEvent = {
            type: Events.EVENT_COLUMN_PINNED,
            pinned: null,
            columns: changedColumns,
            column: null,
            api: this.gridApi,
            columnApi: this.columnApi,
            source: source
        };

        this.eventService.dispatchEvent(event);
    }

    private raiseColumnVisibleEvent(changedColumns: Column[], source: ColumnEventType) {
        if (!changedColumns.length) { return; }

        const event: ColumnVisibleEvent = {
            type: Events.EVENT_COLUMN_VISIBLE,
            visible: undefined,
            columns: changedColumns,
            column: null,
            api: this.gridApi,
            columnApi: this.columnApi,
            source: source
        };

        this.eventService.dispatchEvent(event);
    }

    private raiseColumnMovedEvent(colStateBefore: ColumnState[], source: ColumnEventType) {

        // we are only interested in columns that were both present and visible before and after

        const colStateAfter = this.getColumnState();

        const colStateAfterMapped: { [id: string]: ColumnState; } = {};
        colStateAfter.forEach(s => colStateAfterMapped[s.colId] = s);

        // get id's of cols in both before and after lists
        const colsIntersectIds: { [id: string]: boolean; } = {};
        colStateBefore.forEach(s => {
            if (colStateAfterMapped[s.colId]) {
                colsIntersectIds[s.colId] = true;
            }
        });

        // filter state lists, so we only have cols that were present before and after
        const beforeFiltered = filter(colStateBefore, c => colsIntersectIds[c.colId]);
        const afterFiltered = filter(colStateAfter, c => colsIntersectIds[c.colId]);

        // see if any cols are in a different location
        const movedColumns: Column[] = [];
        afterFiltered.forEach((csAfter: ColumnState, index: number) => {
            const csBefore = beforeFiltered[index];
            if (csBefore.colId !== csAfter.colId) {
                movedColumns.push(this.getGridColumn(csBefore.colId));
            }
        });

        if (!movedColumns.length) { return; }

        const event: ColumnMovedEvent = {
            type: Events.EVENT_COLUMN_MOVED,
            columns: movedColumns,
            column: null,
            toIndex: undefined,
            api: this.gridApi,
            columnApi: this.columnApi,
            source: source
        };

        this.eventService.dispatchEvent(event);
    }

    private syncColumnWithStateItem(
        column: Column | null,
        stateItem: ColumnState,
        defaultState: ColumnState,
        rowGroupIndexes: { [key: string]: number; },
        pivotIndexes: { [key: string]: number; },
        autoCol: boolean,
        source: ColumnEventType
    ): void {

        if (!column) { return; }

        const getValue = (key1: string, key2?: string): { value1: any, value2: any; } => {
            const stateAny = stateItem as any;
            const defaultAny = defaultState as any;
            if (stateAny && (stateAny[key1] !== undefined || stateAny[key2] !== undefined)) {
                return { value1: stateAny[key1], value2: stateAny[key2] };
            } else if (defaultAny && (defaultAny[key1] !== undefined || defaultAny[key2] !== undefined)) {
                return { value1: defaultAny[key1], value2: defaultAny[key2] };
            } else {
                return { value1: undefined, value2: undefined };
            }
        };

        // following ensures we are left with boolean true or false, eg converts (null, undefined, 0) all to true
        const hide = getValue('hide').value1;
        if (hide !== undefined) {
            column.setVisible(!hide, source);
        }

        // sets pinned to 'left' or 'right'
        const pinned = getValue('pinned').value1;
        if (pinned !== undefined) {
            column.setPinned(pinned);
        }

        // if width provided and valid, use it, otherwise stick with the old width
        const minColWidth = this.gridOptionsWrapper.getMinColWidth();

        // flex
        const flex = getValue('flex').value1;
        if (flex !== undefined) {
            column.setFlex(flex);
        }

        // width - we only set width if column is not flexing
        const noFlexThisCol = column.getFlex() <= 0;
        if (noFlexThisCol) {
            // both null and undefined means we skip, as it's not possible to 'clear' width (a column must have a width)
            const width = getValue('width').value1;
            if (width != null) {
                if (minColWidth &&
                    (width >= minColWidth)) {
                    column.setActualWidth(width, source);
                }
            }
        }

        const sort = getValue('sort').value1;
        if (sort !== undefined) {
            if (sort === Constants.SORT_DESC || sort === Constants.SORT_ASC) {
                column.setSort(sort);
            } else {
                column.setSort(undefined);
            }
        }

        const sortIndex = getValue('sortIndex').value1;
        if (sortIndex !== undefined) {
            column.setSortIndex(sortIndex);
        }

        // we do not do aggFunc, rowGroup or pivot for auto cols, as you can't do these with auto col
        if (autoCol) {
            return;
        }

        const aggFunc = getValue('aggFunc').value1;
        if (aggFunc !== undefined) {
            if (typeof aggFunc === 'string') {
                column.setAggFunc(aggFunc);
                if (!column.isValueActive()) {
                    column.setValueActive(true, source);
                    this.valueColumns.push(column);
                }
            } else {
                if (exists(aggFunc)) {
                    console.warn('ag-Grid: stateItem.aggFunc must be a string. if using your own aggregation ' +
                        'functions, register the functions first before using them in get/set state. This is because it is ' +
                        'intended for the column state to be stored and retrieved as simple JSON.');
                }
                column.setAggFunc(null);
                if (column.isValueActive()) {
                    column.setValueActive(false, source);
                    removeFromArray(this.valueColumns, column);
                }
            }
        }

        const { value1: rowGroup, value2: rowGroupIndex } = getValue('rowGroup', 'rowGroupIndex');
        if (rowGroup !== undefined || rowGroupIndex !== undefined) {
            if (typeof rowGroupIndex === 'number' || rowGroup) {
                if (!column.isRowGroupActive()) {
                    column.setRowGroupActive(true, source);
                    this.rowGroupColumns.push(column);
                }
                if (typeof rowGroupIndex === 'number') {
                    rowGroupIndexes[column.getId()] = rowGroupIndex;
                }
            } else {
                if (column.isRowGroupActive()) {
                    column.setRowGroupActive(false, source);
                    removeFromArray(this.rowGroupColumns, column);
                }
            }
        }

        const { value1: pivot, value2: pivotIndex } = getValue('pivot', 'pivotIndex');
        if (pivot !== undefined || pivotIndex !== undefined) {
            if (typeof pivotIndex === 'number' || pivot) {
                if (!column.isPivotActive()) {
                    column.setPivotActive(true, source);
                    this.pivotColumns.push(column);
                }
                if (typeof pivotIndex === 'number') {
                    pivotIndexes[column.getId()] = pivotIndex;
                }
            } else {
                if (column.isPivotActive()) {
                    column.setPivotActive(false, source);
                    removeFromArray(this.pivotColumns, column);
                }
            }
        }
    }

    public getGridColumns(keys: (string | Column)[]): Column[] {
        return this.getColumns(keys, this.getGridColumn.bind(this));
    }

    private getColumns(keys: (string | Column)[], columnLookupCallback: (key: string | Column) => Column): Column[] {
        const foundColumns: Column[] = [];

        if (keys) {
            keys.forEach((key: (string | Column)) => {
                const column = columnLookupCallback(key);
                if (column) {
                    foundColumns.push(column);
                }
            });
        }

        return foundColumns;
    }

    // used by growGroupPanel
    public getColumnWithValidation(key: string | Column | undefined): Column | null {
        if (key == null) { return null; }

        const column = this.getGridColumn(key);

        if (!column) {
            console.warn('ag-Grid: could not find column ' + key);
        }

        return column;
    }

    public getPrimaryColumn(key: string | Column): Column | null {
        return this.getColumn(key, this.primaryColumns, this.primaryColumnsMap);
    }

    public getGridColumn(key: string | Column): Column | null {
        return this.getColumn(key, this.gridColumns, this.gridColumnsMap);
    }

    private getColumn(key: string | Column, columnList: Column[], columnMap: {[id: string]: Column}): Column | null {
        if (!key) { return null; }

        // most of the time this method gets called the key is a string, so we put this shortcut in
        // for performance reasons, to see if we can match for ID (it doesn't do auto columns, that's done below)
        if (typeof key == 'string' && columnMap[key]) {
            return columnMap[key];
        }

        for (let i = 0; i < columnList.length; i++) {
            if (this.columnsMatch(columnList[i], key)) {
                return columnList[i];
            }
        }

        return this.getAutoColumn(key);
    }

    private getAutoColumn(key: string | Column): Column | null {
        if (
            !this.groupAutoColumns ||
            !exists(this.groupAutoColumns) ||
            missing(this.groupAutoColumns)
        ) { return null; }

        return find(this.groupAutoColumns, groupCol => this.columnsMatch(groupCol, key));
    }

    private columnsMatch(column: Column, key: string | Column): boolean {
        const columnMatches = column === key;
        const colDefMatches = column.getColDef() === key;
        const idMatches = column.getColId() == key;

        return columnMatches || colDefMatches || idMatches;
    }

    public getDisplayNameForColumn(column: Column | null, location: string | null, includeAggFunc = false): string | null {
        if (!column) { return null; }

        const headerName: string | null = this.getHeaderName(column.getColDef(), column, null, null, location);

        if (includeAggFunc) {
            return this.wrapHeaderNameWithAggFunc(column, headerName);
        }

        return headerName;
    }

    public getDisplayNameForOriginalColumnGroup(
        columnGroup: ColumnGroup | null,
        originalColumnGroup: OriginalColumnGroup | null,
        location: string
    ): string | null {
        const colGroupDef = originalColumnGroup ? originalColumnGroup.getColGroupDef() : null;

        if (colGroupDef) {
            return this.getHeaderName(colGroupDef, null, columnGroup, originalColumnGroup, location);
        }

        return null;
    }

    public getDisplayNameForColumnGroup(columnGroup: ColumnGroup, location: string): string | null {
        return this.getDisplayNameForOriginalColumnGroup(columnGroup, columnGroup.getOriginalColumnGroup(), location);
    }

    // location is where the column is going to appear, ie who is calling us
    private getHeaderName(
        colDef: AbstractColDef,
        column: Column | null,
        columnGroup: ColumnGroup | null,
        originalColumnGroup: OriginalColumnGroup | null,
        location: string | null
    ): string | null {
        const headerValueGetter = colDef.headerValueGetter;

        if (headerValueGetter) {
            const params = {
                colDef: colDef,
                column: column,
                columnGroup: columnGroup,
                originalColumnGroup: originalColumnGroup,
                location: location,
                api: this.gridOptionsWrapper.getApi(),
                context: this.gridOptionsWrapper.getContext()
            };

            if (typeof headerValueGetter === 'function') {
                // valueGetter is a function, so just call it
                return headerValueGetter(params);
            } else if (typeof headerValueGetter === 'string') {
                // valueGetter is an expression, so execute the expression
                return this.expressionService.evaluate(headerValueGetter, params);
            }
            console.warn('ag-grid: headerValueGetter must be a function or a string');
            return '';
        } else if (colDef.headerName != null) {
            return colDef.headerName;
        } else if ((colDef as ColDef).field) {
            return camelCaseToHumanText((colDef as ColDef).field);
        }

        return '';
    }

    /*
        private getHeaderGroupName(columnGroup: ColumnGroup): string {
            let colGroupDef = columnGroup.getOriginalColumnGroup().getColGroupDef();
            let headerValueGetter = colGroupDef.headerValueGetter;

            if (headerValueGetter) {
                let params = {
                    columnGroup: columnGroup,
                    colDef: colGroupDef,
                    api: this.gridOptionsWrapper.getApi(),
                    context: this.gridOptionsWrapper.getContext()
                };

                if (typeof headerValueGetter === 'function') {
                    // valueGetter is a function, so just call it
                    return headerValueGetter(params);
                } else if (typeof headerValueGetter === 'string') {
                    // valueGetter is an expression, so execute the expression
                    return this.expressionService.evaluate(headerValueGetter, params);
                } else {
                    console.warn('ag-grid: headerValueGetter must be a function or a string');
                    return '';
                }
            } else {
                return colGroupDef.headerName;
            }
        }
    */

    private wrapHeaderNameWithAggFunc(column: Column, headerName: string | null): string | null {
        if (this.gridOptionsWrapper.isSuppressAggFuncInHeader()) { return headerName; }

        // only columns with aggregation active can have aggregations
        const pivotValueColumn = column.getColDef().pivotValueColumn;
        const pivotActiveOnThisColumn = exists(pivotValueColumn);
        let aggFunc: string | IAggFunc | null = null;
        let aggFuncFound: boolean;

        // otherwise we have a measure that is active, and we are doing aggregation on it
        if (pivotActiveOnThisColumn) {
            aggFunc = pivotValueColumn ? pivotValueColumn.getAggFunc() : null;
            aggFuncFound = true;
        } else {
            const measureActive = column.isValueActive();
            const aggregationPresent = this.pivotMode || !this.isRowGroupEmpty();

            if (measureActive && aggregationPresent) {
                aggFunc = column.getAggFunc();
                aggFuncFound = true;
            } else {
                aggFuncFound = false;
            }
        }

        if (aggFuncFound) {
            const aggFuncString = (typeof aggFunc === 'string') ? aggFunc : 'func';
            const localeTextFunc = this.gridOptionsWrapper.getLocaleTextFunc();
            const aggFuncStringTranslated = localeTextFunc(aggFuncString, aggFuncString);
            return `${aggFuncStringTranslated}(${headerName})`;
        }

        return headerName;
    }

    // returns the group with matching colId and instanceId. If instanceId is missing,
    // matches only on the colId.
    public getColumnGroup(colId: string | ColumnGroup, instanceId?: number): ColumnGroup | null {
        if (!colId) { return null; }
        if (colId instanceof ColumnGroup) { return colId; }

        const allColumnGroups = this.getAllDisplayedColumnGroups();
        const checkInstanceId = typeof instanceId === 'number';
        let result: ColumnGroup | null = null;

        this.columnUtils.depthFirstAllColumnTreeSearch(allColumnGroups, (child: ColumnGroupChild) => {
            if (child instanceof ColumnGroup) {
                const columnGroup = child;
                let matched: boolean;

                if (checkInstanceId) {
                    matched = colId === columnGroup.getGroupId() && instanceId === columnGroup.getInstanceId();
                } else {
                    matched = colId === columnGroup.getGroupId();
                }

                if (matched) {
                    result = columnGroup;
                }
            }
        });

        return result;
    }

    public isReady(): boolean {
        return this.ready;
    }

    private extractValueColumns(source: ColumnEventType, oldPrimaryColumns: Column[]): void {
        this.valueColumns = this.extractColumns(oldPrimaryColumns, this.valueColumns,
            (col: Column, flag: boolean) => col.setValueActive(flag, source),
            // aggFunc doesn't have index variant, cos order of value cols doesn't matter, so always return null
            () => undefined,
            () => undefined,
            // aggFunc is a string, so return it's existence
            (colDef: ColDef) => {
                const aggFunc = colDef.aggFunc;
                // null or empty string means clear
                if (aggFunc === null || aggFunc === '') {
                    return null;
                } else if (aggFunc === undefined) {
                    return undefined;
                } else {
                    return aggFunc != '';
                }
            },
            (colDef: ColDef) => {
                // return false if any of the following: null, undefined, empty string
                return colDef.initialAggFunc != null && colDef.initialAggFunc != '';
            }
        );

        // all new columns added will have aggFunc missing, so set it to what is in the colDef
        this.valueColumns.forEach(col => {
            const colDef = col.getColDef();
            // if aggFunc provided, we always override, as reactive property
            if (colDef.aggFunc != null && colDef.aggFunc != '') {
                col.setAggFunc(colDef.aggFunc);
            } else {
                // otherwise we use initialAggFunc only if no agg func set - which happens when new column only
                if (!col.getAggFunc()) {
                    col.setAggFunc(colDef.initialAggFunc);
                }
            }
        });
    }

    private extractRowGroupColumns(source: ColumnEventType, oldPrimaryColumns: Column[]): void {
        this.rowGroupColumns = this.extractColumns(oldPrimaryColumns, this.rowGroupColumns,
            (col: Column, flag: boolean) => col.setRowGroupActive(flag, source),
            (colDef: ColDef) => colDef.rowGroupIndex,
            (colDef: ColDef) => colDef.initialRowGroupIndex,
            (colDef: ColDef) => colDef.rowGroup,
            (colDef: ColDef) => colDef.initialRowGroup,
        );
    }

    private extractColumns(
        oldPrimaryColumns: Column[] = [],
        previousCols: Column[] = [],
        setFlagFunc: (col: Column, flag: boolean) => void,
        getIndexFunc: (colDef: ColDef) => number | null | undefined,
        getInitialIndexFunc: (colDef: ColDef) => number | null | undefined,
        getValueFunc: (colDef: ColDef) => boolean | undefined,
        getInitialValueFunc: (colDef: ColDef) => boolean | undefined
    ): Column[] {

        const colsWithIndex: Column[] = [];
        const colsWithValue: Column[] = [];

        // go though all cols.
        // if value, change
        // if default only, change only if new
        this.primaryColumns.forEach(col => {
            const colIsNew = oldPrimaryColumns.indexOf(col) < 0;
            const colDef = col.getColDef();

            const value = attrToBoolean(getValueFunc(colDef));
            const initialValue = attrToBoolean(getInitialValueFunc(colDef));
            const index = attrToNumber(getIndexFunc(colDef));
            const initialIndex = attrToNumber(getInitialIndexFunc(colDef));

            let include: boolean;

            if (colIsNew) {
                // col is new, use values if present, otherwise use default values if present
                const valuePresent = value !== undefined || index !== undefined;
                if (valuePresent) {
                    if (value !== undefined) {
                        // if boolean value present, we take it's value, even if 'false'
                        include = value;
                    } else {
                        // otherwise we based on number value. note that 'null' resets, however 'undefined' doesn't
                        // go through this code path (undefined means 'ignore').
                        include = index >= 0;
                    }
                } else {
                    include = initialValue == true || initialIndex >= 0;
                }
            } else {
                // col is not new, we ignore the default values, just use the values if provided
                if (value !== undefined) { // value is never null, as attrToBoolean converts null to false
                    include = value;
                } else if (index !== undefined) {
                    if (index === null) {
                        include = false;
                    } else {
                        include = index >= 0;
                    }
                } else {
                    // no values provided, we include if it was included last time
                    include = previousCols.indexOf(col) >= 0;
                }
            }

            if (include) {
                const useIndex = colIsNew ? (index != null || initialIndex != null) : index != null;
                if (useIndex) {
                    colsWithIndex.push(col);
                } else {
                    colsWithValue.push(col);
                }
            }
        });

        const getIndexForCol = (col: Column): number => {
            const index = getIndexFunc(col.getColDef());
            const defaultIndex = getInitialIndexFunc(col.getColDef());
            return index != null ? index : defaultIndex;
        };

        // sort cols with index, and add these first
        colsWithIndex.sort(function(colA: Column, colB: Column): number {
            const indexA = getIndexForCol(colA);
            const indexB = getIndexForCol(colB);
            if (indexA === indexB) {
                return 0;
            } else if (indexA < indexB) {
                return -1;
            } else {
                return 1;
            }
        });

        const res: Column[] = [].concat(colsWithIndex);

        // second add columns that were there before and in the same order as they were before,
        // so we are preserving order of current grouping of columns that simply have rowGroup=true
        previousCols.forEach(col => {
            if (colsWithValue.indexOf(col) >= 0) {
                res.push(col);
            }
        });

        // lastly put in all remaining cols
        colsWithValue.forEach(col => {
            if (res.indexOf(col) < 0) {
                res.push(col);
            }
        });

        // set flag=false for removed cols
        previousCols.forEach(col => {
            if (res.indexOf(col) < 0) {
                setFlagFunc(col, false);
            }
        });
        // set flag=true for newly added cols
        res.forEach(col => {
            if (previousCols.indexOf(col) < 0) {
                setFlagFunc(col, true);
            }
        });

        return res;
    }

    private extractPivotColumns(source: ColumnEventType, oldPrimaryColumns: Column[]): void {
        this.pivotColumns = this.extractColumns(oldPrimaryColumns, this.pivotColumns,
            (col: Column, flag: boolean) => col.setPivotActive(flag, source),
            (colDef: ColDef) => colDef.pivotIndex,
            (colDef: ColDef) => colDef.initialPivotIndex,
            (colDef: ColDef) => colDef.pivot,
            (colDef: ColDef) => colDef.initialPivot,
        );
    }

    public resetColumnGroupState(source: ColumnEventType = "api"): void {
        const stateItems: { groupId: string, open: boolean | undefined; }[] = [];

        this.columnUtils.depthFirstOriginalTreeSearch(null, this.primaryColumnTree, child => {
            if (child instanceof OriginalColumnGroup) {
                const groupState = {
                    groupId: child.getGroupId(),
                    open: child.getColGroupDef().openByDefault
                };
                stateItems.push(groupState);
            }
        });

        this.setColumnGroupState(stateItems, source);
    }

    public getColumnGroupState(): { groupId: string, open: boolean; }[] {
        const columnGroupState: { groupId: string, open: boolean; }[] = [];

        this.columnUtils.depthFirstOriginalTreeSearch(null, this.gridBalancedTree, node => {
            if (node instanceof OriginalColumnGroup) {
                const originalColumnGroup = node;
                columnGroupState.push({
                    groupId: originalColumnGroup.getGroupId(),
                    open: originalColumnGroup.isExpanded()
                });
            }
        });

        return columnGroupState;
    }

    public setColumnGroupState(stateItems: { groupId: string, open: boolean | undefined; }[], source: ColumnEventType = "api"): void {
        this.columnAnimationService.start();

        const impactedGroups: OriginalColumnGroup[] = [];

        stateItems.forEach(stateItem => {
            const groupKey = stateItem.groupId;
            const newValue = stateItem.open;
            const originalColumnGroup: OriginalColumnGroup | null = this.getOriginalColumnGroup(groupKey);

            if (!originalColumnGroup) { return; }
            if (originalColumnGroup.isExpanded() === newValue) { return; }

            this.logger.log('columnGroupOpened(' + originalColumnGroup.getGroupId() + ',' + newValue + ')');
            originalColumnGroup.setExpanded(newValue);
            impactedGroups.push(originalColumnGroup);
        });

        this.updateGroupsAndDisplayedColumns(source);
        this.setFirstRightAndLastLeftPinned(source);

        impactedGroups.forEach(originalColumnGroup => {
            const event: ColumnGroupOpenedEvent = {
                type: Events.EVENT_COLUMN_GROUP_OPENED,
                columnGroup: originalColumnGroup,
                api: this.gridApi,
                columnApi: this.columnApi
            };
            this.eventService.dispatchEvent(event);
        });

        this.columnAnimationService.finish();
    }

    // called by headerRenderer - when a header is opened or closed
    public setColumnGroupOpened(key: OriginalColumnGroup | string | undefined, newValue: boolean, source: ColumnEventType = "api"): void {
        let keyAsString: string;

        if (key instanceof OriginalColumnGroup) {
            keyAsString = key.getId();
        } else {
            keyAsString = key;
        }
        this.setColumnGroupState([{ groupId: keyAsString, open: newValue }], source);
    }

    public getOriginalColumnGroup(key: OriginalColumnGroup | string): OriginalColumnGroup | null {
        if (key instanceof OriginalColumnGroup) { return key; }

        if (typeof key !== 'string') {
            console.error('ag-Grid: group key must be a string');
        }

        // otherwise, search for the column group by id
        let res: OriginalColumnGroup | null = null;

        this.columnUtils.depthFirstOriginalTreeSearch(null, this.gridBalancedTree, node => {
            if (node instanceof OriginalColumnGroup) {
                const originalColumnGroup = node;
                if (originalColumnGroup.getId() === key) {
                    res = originalColumnGroup;
                }
            }
        });

        return res;
    }

    private calculateColumnsForDisplay(): Column[] {
        let columnsForDisplay: Column[];

        if (this.pivotMode && !this.secondaryColumnsPresent) {
            // pivot mode is on, but we are not pivoting, so we only
            // show columns we are aggregating on
            columnsForDisplay = this.gridColumns.filter(column => {
                const isAutoGroupCol = this.groupAutoColumns && includes(this.groupAutoColumns, column);
                const isValueCol = this.valueColumns && includes(this.valueColumns, column);
                return isAutoGroupCol || isValueCol;
            });

        } else {
            // otherwise continue as normal. this can be working on the primary
            // or secondary columns, whatever the gridColumns are set to
            columnsForDisplay = this.gridColumns.filter(column => {
                // keep col if a) it's auto-group or b) it's visible
                const isAutoGroupCol = this.groupAutoColumns && includes(this.groupAutoColumns, column);
                return isAutoGroupCol || column.isVisible();
            });
        }

        return columnsForDisplay;
    }

    private checkColSpanActiveInCols(columns: Column[]): boolean {
        let result = false;

        columns.forEach(col => {
            if (exists(col.getColDef().colSpan)) {
                result = true;
            }
        });

        return result;
    }

    private calculateColumnsForGroupDisplay(): void {
        this.groupDisplayColumns = [];

        const checkFunc = (col: Column) => {
            const colDef = col.getColDef();
            if (colDef && exists(colDef.showRowGroup)) {
                this.groupDisplayColumns.push(col);
            }
        };

        this.gridColumns.forEach(checkFunc);

        if (this.groupAutoColumns) {
            this.groupAutoColumns.forEach(checkFunc);
        }
    }

    public getGroupDisplayColumns(): Column[] {
        return this.groupDisplayColumns;
    }

    private updateDisplayedColumns(source: ColumnEventType): void {
        const columnsForDisplay = this.calculateColumnsForDisplay();

        this.buildDisplayedTrees(columnsForDisplay);
        this.calculateColumnsForGroupDisplay();

        // also called when group opened/closed
        this.updateGroupsAndDisplayedColumns(source);

        // also called when group opened/closed
        this.setFirstRightAndLastLeftPinned(source);
    }

    public isSecondaryColumnsPresent(): boolean {
        return this.secondaryColumnsPresent;
    }

    public setSecondaryColumns(colDefs: (ColDef | ColGroupDef)[] | null, source: ColumnEventType = "api"): void {
        const newColsPresent = colDefs && colDefs.length > 0;

        // if not cols passed, and we had to cols anyway, then do nothing
        if (!newColsPresent && !this.secondaryColumnsPresent) { return; }

        if (newColsPresent) {
            this.processSecondaryColumnDefinitions(colDefs);
            const balancedTreeResult = this.columnFactory.createColumnTree(colDefs, false);
            this.secondaryBalancedTree = balancedTreeResult.columnTree;
            this.secondaryHeaderRowCount = balancedTreeResult.treeDept + 1;
            this.secondaryColumns = this.getColumnsFromTree(this.secondaryBalancedTree);

            this.secondaryColumnsPresent = true;
        } else {
            this.secondaryBalancedTree = null;
            this.secondaryHeaderRowCount = -1;
            this.secondaryColumns = null;
            this.secondaryColumnsPresent = false;
        }

        this.updateGridColumns();
        this.updateDisplayedColumns(source);
    }

    private processSecondaryColumnDefinitions(colDefs: (ColDef | ColGroupDef)[] | null): (ColDef | ColGroupDef)[] | undefined {

        const columnCallback = this.gridOptionsWrapper.getProcessSecondaryColDefFunc();
        const groupCallback = this.gridOptionsWrapper.getProcessSecondaryColGroupDefFunc();

        if (!columnCallback && !groupCallback) { return undefined; }

        const searchForColDefs = (colDefs2: (ColDef | ColGroupDef)[]): void => {
            colDefs2.forEach(function(abstractColDef: AbstractColDef) {
                const isGroup = exists((abstractColDef as any).children);
                if (isGroup) {
                    const colGroupDef = abstractColDef as ColGroupDef;
                    if (groupCallback) {
                        groupCallback(colGroupDef);
                    }
                    searchForColDefs(colGroupDef.children);
                } else {
                    const colDef = abstractColDef as ColGroupDef;
                    if (columnCallback) {
                        columnCallback(colDef);
                    }
                }
            });
        };

        if (colDefs) {
            searchForColDefs(colDefs);
        }
    }

    // called from: setColumnState, setColumnDefs, setSecondaryColumns
    private updateGridColumns(): void {
        if (this.gridColsArePrimary) {
            this.lastPrimaryOrder = this.gridColumns;
        }

        if (this.secondaryColumns && this.secondaryBalancedTree) {
            this.gridBalancedTree = this.secondaryBalancedTree.slice();
            this.gridHeaderRowCount = this.secondaryHeaderRowCount;
            this.gridColumns = this.secondaryColumns.slice();
            this.gridColsArePrimary = false;
        } else {
            this.gridBalancedTree = this.primaryColumnTree.slice();
            this.gridHeaderRowCount = this.primaryHeaderRowCount;
            this.gridColumns = this.primaryColumns.slice();
            this.gridColsArePrimary = true;

            // updateGridColumns gets called after user adds a row group. we want to maintain the order of the columns
            // when this happens (eg if user moved a column) rather than revert back to the original column order.
            // likewise if changing in/out of pivot mode, we want to maintain the order of the primary cols
            this.orderGridColsLikeLastPrimary();
        }

        this.addAutoGroupToGridColumns();

        this.autoRowHeightColumns = this.gridColumns.filter(col => col.getColDef().autoHeight);

        this.putFixedColumnsFirst();
        this.setupQuickFilterColumns();
        this.clearDisplayedColumns();

        this.colSpanActive = this.checkColSpanActiveInCols(this.gridColumns);

        this.gridColumnsMap = {};
        this.gridColumns.forEach(col => this.gridColumnsMap[col.getId()] = col);

        const event: GridColumnsChangedEvent = {
            type: Events.EVENT_GRID_COLUMNS_CHANGED,
            api: this.gridApi,
            columnApi: this.columnApi
        };

        this.eventService.dispatchEvent(event);
    }

    private orderGridColsLikeLastPrimary(): void {
        if (missing(this.lastPrimaryOrder)) { return; }

        // only do the sort if at least one column is accounted for. columns will be not accounted for
        // if changing from secondary to primary columns
        let noColsFound = true;
        this.gridColumns.forEach(col => {
            if (this.lastPrimaryOrder.indexOf(col) >= 0) {
                noColsFound = false;
            }
        });

        if (noColsFound) { return; }

        // order cols in the same order as before. we need to make sure that all
        // cols still exists, so filter out any that no longer exist.
        const oldColsOrdered = this.lastPrimaryOrder.filter(col => this.gridColumns.indexOf(col) >= 0);
        const newColsOrdered = this.gridColumns.filter(col => oldColsOrdered.indexOf(col) < 0);

        // add in the new columns, at the end (if no group), or at the end of the group (if a group)
        const newGridColumns = oldColsOrdered.slice();

        newColsOrdered.forEach(newCol => {
            let parent = newCol.getOriginalParent();

            // if no parent, means we are not grouping, so just add the column to the end
            if (!parent) {
                newGridColumns.push(newCol);
                return;
            }

            // find the group the column belongs to. if no siblings at the current level (eg col in group on it's
            // own) then go up one level and look for siblings there.
            const siblings: Column[] = [];
            while (!siblings.length && parent) {
                const leafCols = parent.getLeafColumns();
                leafCols.forEach(leafCol => {
                    const presentInNewGriColumns = newGridColumns.indexOf(leafCol) >= 0;
                    const noYetInSiblings = siblings.indexOf(leafCol) < 0;
                    if (presentInNewGriColumns && noYetInSiblings) {
                        siblings.push(leafCol);
                    }
                });
                parent = parent.getOriginalParent();
            }

            // if no siblings exist at any level, this means the col is in a group (or parent groups) on it's own
            if (!siblings.length) {
                newGridColumns.push(newCol);
                return;
            }

            // find index of last column in the group
            const indexes = siblings.map(col => newGridColumns.indexOf(col));
            const lastIndex = Math.max(...indexes);

            insertIntoArray(newGridColumns, newCol, lastIndex + 1);
        });

        this.gridColumns = newGridColumns;
    }

    public isPrimaryColumnGroupsPresent(): boolean {
        return this.primaryHeaderRowCount > 1;
    }

    // if we are using autoGroupCols, then they should be included for quick filter. this covers the
    // following scenarios:
    // a) user provides 'field' into autoGroupCol of normal grid, so now because a valid col to filter leafs on
    // b) using tree data and user depends on autoGroupCol for first col, and we also want to filter on this
    //    (tree data is a bit different, as parent rows can be filtered on, unlike row grouping)
    private setupQuickFilterColumns(): void {
        if (this.groupAutoColumns) {
            this.columnsForQuickFilter = this.primaryColumns.concat(this.groupAutoColumns);
        } else {
            this.columnsForQuickFilter = this.primaryColumns;
        }
    }

    private putFixedColumnsFirst(): void {
        const locked = this.gridColumns.filter(c => c.getColDef().lockPosition);
        const unlocked = this.gridColumns.filter(c => !c.getColDef().lockPosition);
        this.gridColumns = locked.concat(unlocked);
    }

    private addAutoGroupToGridColumns(): void {
        // add in auto-group here
        this.createGroupAutoColumnsIfNeeded();

        if (missing(this.groupAutoColumns)) { return; }

        this.gridColumns = this.groupAutoColumns ? this.groupAutoColumns.concat(this.gridColumns) : this.gridColumns;

        const autoColBalancedTree = this.columnFactory.createForAutoGroups(this.groupAutoColumns, this.gridBalancedTree);

        this.gridBalancedTree = autoColBalancedTree.concat(this.gridBalancedTree);
    }

    // gets called after we copy down grid columns, to make sure any part of the gui
    // that tries to draw, eg the header, it will get empty lists of columns rather
    // than stale columns. for example, the header will received gridColumnsChanged
    // event, so will try and draw, but it will draw successfully when it acts on the
    // virtualColumnsChanged event
    private clearDisplayedColumns(): void {
        this.displayedLeftColumnTree = [];
        this.displayedRightColumnTree = [];
        this.displayedCentreColumnTree = [];

        this.displayedLeftHeaderRows = {};
        this.displayedRightHeaderRows = {};
        this.displayedCentreHeaderRows = {};

        this.displayedLeftColumns = [];
        this.displayedRightColumns = [];
        this.displayedCenterColumns = [];
        this.allDisplayedColumns = [];
        this.allDisplayedVirtualColumns = [];
    }

    private updateGroupsAndDisplayedColumns(source: ColumnEventType) {
        this.updateOpenClosedVisibilityInColumnGroups();
        this.updateDisplayedColumnsFromTrees(source);
        this.refreshFlexedColumns();
        this.updateVirtualSets();
        this.updateBodyWidths();
        // this event is picked up by the gui, headerRenderer and rowRenderer, to recalculate what columns to display

        const event: DisplayedColumnsChangedEvent = {
            type: Events.EVENT_DISPLAYED_COLUMNS_CHANGED,
            api: this.gridApi,
            columnApi: this.columnApi
        };
        this.eventService.dispatchEvent(event);
    }

    private updateDisplayedColumnsFromTrees(source: ColumnEventType): void {
        this.addToDisplayedColumns(this.displayedLeftColumnTree, this.displayedLeftColumns);
        this.addToDisplayedColumns(this.displayedCentreColumnTree, this.displayedCenterColumns);
        this.addToDisplayedColumns(this.displayedRightColumnTree, this.displayedRightColumns);
        this.setupAllDisplayedColumns();
        this.setLeftValues(source);
    }

    private setupAllDisplayedColumns(): void {
        if (this.gridOptionsWrapper.isEnableRtl()) {
            this.allDisplayedColumns = this.displayedRightColumns
                .concat(this.displayedCenterColumns)
                .concat(this.displayedLeftColumns);
        } else {
            this.allDisplayedColumns = this.displayedLeftColumns
                .concat(this.displayedCenterColumns)
                .concat(this.displayedRightColumns);
        }
    }

    // sets the left pixel position of each column
    private setLeftValues(source: ColumnEventType): void {
        this.setLeftValuesOfColumns(source);
        this.setLeftValuesOfGroups();
    }

    private setLeftValuesOfColumns(source: ColumnEventType): void {
        // go through each list of displayed columns
        const allColumns = this.primaryColumns.slice(0);

        // let totalColumnWidth = this.getWidthOfColsInList()
        const doingRtl = this.gridOptionsWrapper.isEnableRtl();

        [
            this.displayedLeftColumns,
            this.displayedRightColumns,
            this.displayedCenterColumns
        ].forEach(columns => {
            if (doingRtl) {
                // when doing RTL, we start at the top most pixel (ie RHS) and work backwards
                let left = this.getWidthOfColsInList(columns);
                columns.forEach(column => {
                    left -= column.getActualWidth();
                    column.setLeft(left, source);
                });
            } else {
                // otherwise normal LTR, we start at zero
                let left = 0;
                columns.forEach(column => {
                    column.setLeft(left, source);
                    left += column.getActualWidth();
                });
            }
            removeAllFromArray(allColumns, columns);
        });

        // items left in allColumns are columns not displayed, so remove the left position. this is
        // important for the rows, as if a col is made visible, then taken out, then made visible again,
        // we don't want the animation of the cell floating in from the old position, whatever that was.
        allColumns.forEach((column: Column) => {
            column.setLeft(null, source);
        });
    }

    private setLeftValuesOfGroups(): void {
        // a groups left value is the lest left value of it's children
        [
            this.displayedLeftColumnTree,
            this.displayedRightColumnTree,
            this.displayedCentreColumnTree
        ].forEach(columns => {
            columns.forEach(column => {
                if (column instanceof ColumnGroup) {
                    const columnGroup = column;
                    columnGroup.checkLeft();
                }
            });
        });
    }

    private addToDisplayedColumns(displayedColumnTree: ColumnGroupChild[], displayedColumns: Column[]): void {
        displayedColumns.length = 0;
        this.columnUtils.depthFirstDisplayedColumnTreeSearch(displayedColumnTree, (child: ColumnGroupChild) => {
            if (child instanceof Column) {
                displayedColumns.push(child);
            }
        });
    }

    private updateDisplayedCenterVirtualColumns(): { [key: string]: boolean; } {
        if (this.suppressColumnVirtualisation) {
            // no virtualisation, so don't filter
            this.allDisplayedCenterVirtualColumns = this.displayedCenterColumns;
        } else {
            // filter out what should be visible
            this.allDisplayedCenterVirtualColumns = this.filterOutColumnsWithinViewport();
        }

        this.allDisplayedVirtualColumns = this.allDisplayedCenterVirtualColumns
            .concat(this.displayedLeftColumns)
            .concat(this.displayedRightColumns);

        // return map of virtual col id's, for easy lookup when building the groups.
        // the map will be colId=>true, ie col id's mapping to 'true'.
        const result: any = {};

        this.allDisplayedVirtualColumns.forEach((col: Column) => {
            result[col.getId()] = true;
        });

        return result;
    }

    public getVirtualHeaderGroupRow(type: string, dept: number): ColumnGroupChild[] {
        let result: ColumnGroupChild[];

        switch (type) {
            case Constants.PINNED_LEFT:
                result = this.displayedLeftHeaderRows[dept];
                break;
            case Constants.PINNED_RIGHT:
                result = this.displayedRightHeaderRows[dept];
                break;
            default:
                result = this.displayedCentreHeaderRows[dept];
                break;
        }

        if (missing(result)) {
            result = [];
        }

        return result;
    }

    private updateDisplayedVirtualGroups(virtualColIds: any): void {
        // go through each group, see if any of it's cols are displayed, and if yes,
        // then this group is included
        this.displayedLeftHeaderRows = {};
        this.displayedRightHeaderRows = {};
        this.displayedCentreHeaderRows = {};

        const testGroup = (children: ColumnGroupChild[], result: { [row: number]: ColumnGroupChild[]; }, dept: number): boolean => {
            let returnValue = false;

            for (let i = 0; i < children.length; i++) {
                // see if this item is within viewport
                const child = children[i];
                let addThisItem: boolean;
                if (child instanceof Column) {
                    // for column, test if column is included
                    addThisItem = virtualColIds[child.getId()] === true;
                } else {
                    // if group, base decision on children
                    const columnGroup = child as ColumnGroup;
                    addThisItem = testGroup(columnGroup.getDisplayedChildren(), result, dept + 1);
                }

                if (addThisItem) {
                    returnValue = true;
                    if (!result[dept]) {
                        result[dept] = [];
                    }
                    result[dept].push(child);
                }
            }
            return returnValue;
        };

        testGroup(this.displayedLeftColumnTree, this.displayedLeftHeaderRows, 0);
        testGroup(this.displayedRightColumnTree, this.displayedRightHeaderRows, 0);
        testGroup(this.displayedCentreColumnTree, this.displayedCentreHeaderRows, 0);
    }

    private updateVirtualSets(): void {
        const virtualColIds = this.updateDisplayedCenterVirtualColumns();
        this.updateDisplayedVirtualGroups(virtualColIds);
    }

    private filterOutColumnsWithinViewport(): Column[] {
        return this.displayedCenterColumns.filter(this.isColumnInViewport.bind(this));
    }

    public refreshFlexedColumns(params: { resizingCols?: Column[], skipSetLeft?: boolean, viewportWidth?: number, source?: ColumnEventType, fireResizedEvent?: boolean, updateBodyWidths?: boolean; } = {}): Column[] {
        const source = params.source ? params.source : 'flex';

        if (params.viewportWidth != null) {
            this.flexViewportWidth = params.viewportWidth;
        }

        if (!this.flexViewportWidth) { return; }

        // If the grid has left-over space, divide it between flexing columns in proportion to their flex value.
        // A "flexing column" is one that has a 'flex' value set and is not currently being constrained by its
        // minWidth or maxWidth rules.

        let flexAfterDisplayIndex = -1;
        if (params.resizingCols) {
            params.resizingCols.forEach(col => {
                const indexOfCol = this.displayedCenterColumns.indexOf(col);
                if (flexAfterDisplayIndex < indexOfCol) {
                    flexAfterDisplayIndex = indexOfCol;
                }
            });
        }

        const isColFlex = (col: Column) => {
            const afterResizingCols = this.displayedCenterColumns.indexOf(col) > flexAfterDisplayIndex;
            return col.getFlex() && afterResizingCols;
        };
        const knownWidthColumns = this.displayedCenterColumns.filter(col => !isColFlex(col));
        const flexingColumns = this.displayedCenterColumns.filter(col => isColFlex(col));
        const changedColumns: Column[] = [];

        if (!flexingColumns.length) {
            return [];
        }

        const flexingColumnSizes: number[] = [];
        let spaceForFlexingColumns: number;

        outer: while (true) {
            const totalFlex = flexingColumns.reduce((count, col) => count + col.getFlex(), 0);
            spaceForFlexingColumns = this.flexViewportWidth - this.getWidthOfColsInList(knownWidthColumns);
            for (let i = 0; i < flexingColumns.length; i++) {
                const col = flexingColumns[i];
                const widthByFlexRule = spaceForFlexingColumns * col.getFlex() / totalFlex;
                let constrainedWidth: number;
                if (widthByFlexRule < col.getMinWidth()) {
                    constrainedWidth = col.getMinWidth();
                } else if (col.getMaxWidth() != null && widthByFlexRule > col.getMaxWidth()) {
                    constrainedWidth = col.getMaxWidth();
                }
                if (constrainedWidth) {
                    // This column is not in fact flexing as it is being constrained to a specific size
                    // so remove it from the list of flexing columns and start again
                    col.setActualWidth(constrainedWidth, source);
                    removeFromArray(flexingColumns, col);
                    changedColumns.push(col);
                    knownWidthColumns.push(col);
                    continue outer;
                }
                flexingColumnSizes[i] = Math.round(widthByFlexRule);
            }
            break;
        }

        let remainingSpace = spaceForFlexingColumns;
        flexingColumns.forEach((col, i) => {
            col.setActualWidth(Math.min(flexingColumnSizes[i], remainingSpace), source);
            changedColumns.push(col);
            remainingSpace -= flexingColumnSizes[i];
        });

        if (!params.skipSetLeft) {
            this.setLeftValues(source);
        }

        if (params.updateBodyWidths) {
            this.updateBodyWidths();
        }

        if (params.fireResizedEvent) {
            this.fireColumnResizedEvent(changedColumns, true, source, flexingColumns);
        }

        // if the user sets rowData directly into GridOptions, then the row data is set before
        // grid is attached to the DOM. this means the columns are not flexed, and then the rows
        // have the wrong height (as they depend on column widths). so once the columns have
        // been flexed for the first time (only happens once grid is attached to DOM, as dependency
        // on getting the grid width, which only happens after attached after ResizeObserver fires)
        // we get get rows to re-calc their heights.
        if (!this.flexColsCalculatedAtLestOnce) {
            if (this.gridOptionsWrapper.isRowModelDefault()) {
                (this.rowModel as IClientSideRowModel).resetRowHeights();
            }
            this.flexColsCalculatedAtLestOnce = true;
        }

        return flexingColumns;
    }

    // called from api
    public sizeColumnsToFit(gridWidth: any, source: ColumnEventType = "sizeColumnsToFit", silent?: boolean): void {
        // avoid divide by zero
        const allDisplayedColumns = this.getAllDisplayedColumns();

        if (gridWidth <= 0 || !allDisplayedColumns.length) { return; }

        const colsToSpread: Column[] = [];
        const colsToNotSpread: Column[] = [];

        allDisplayedColumns.forEach(column => {
            if (column.getColDef().suppressSizeToFit === true) {
                colsToNotSpread.push(column);
            } else {
                colsToSpread.push(column);
            }
        });

        // make a copy of the cols that are going to be resized
        const colsToFireEventFor = colsToSpread.slice(0);
        let finishedResizing = false;

        const moveToNotSpread = (column: Column) => {
            removeFromArray(colsToSpread, column);
            colsToNotSpread.push(column);
        };

        // resetting cols to their original width makes the sizeColumnsToFit more deterministic,
        // rather than depending on the current size of the columns. most users call sizeColumnsToFit
        // immediately after grid is created, so will make no difference. however if application is calling
        // sizeColumnsToFit repeatedly (eg after column group is opened / closed repeatedly) we don't want
        // the columns to start shrinking / growing over time.
        //
        // NOTE: the process below will assign values to `this.actualWidth` of each column without firing events
        // for this reason we need to manually fire resize events after the resize has been done for each column.
        colsToSpread.forEach(column => column.resetActualWidth(source));

        while (!finishedResizing) {
            finishedResizing = true;
            const availablePixels = gridWidth - this.getWidthOfColsInList(colsToNotSpread);
            if (availablePixels <= 0) {
                // no width, set everything to minimum
                colsToSpread.forEach((column: Column) => {
                    column.setMinimum(source);
                });
            } else {
                const scale = availablePixels / this.getWidthOfColsInList(colsToSpread);
                // we set the pixels for the last col based on what's left, as otherwise
                // we could be a pixel or two short or extra because of rounding errors.
                let pixelsForLastCol = availablePixels;
                // backwards through loop, as we are removing items as we go
                for (let i = colsToSpread.length - 1; i >= 0; i--) {
                    const column = colsToSpread[i];
                    const minWidth = column.getMinWidth();
                    const maxWidth = column.getMaxWidth();
                    let newWidth = Math.round(column.getActualWidth() * scale);

                    if (newWidth < minWidth) {
                        newWidth = column.getMinWidth();
                        moveToNotSpread(column);
                        finishedResizing = false;
                    } else if (column.isGreaterThanMax(newWidth)) {
                        newWidth = maxWidth;
                        moveToNotSpread(column);
                        finishedResizing = false;
                    } else if (i === 0) { // if this is the last column
                        newWidth = pixelsForLastCol;
                    }

                    column.setActualWidth(newWidth, source, true);
                    pixelsForLastCol -= newWidth;
                }
            }
        }

        // see notes above
        colsToFireEventFor.forEach(col => {
            col.fireColumnWidthChangedEvent(source);
        });

        this.setLeftValues(source);
        this.updateBodyWidths();

        if (silent) { return; }

        this.fireColumnResizedEvent(colsToFireEventFor, true, source);
    }

    private buildDisplayedTrees(visibleColumns: Column[]) {
        const leftVisibleColumns: Column[] = [];
        const rightVisibleColumns: Column[] = [];
        const centerVisibleColumns: Column[] = [];

        visibleColumns.forEach(column => {
            switch (column.getPinned()) {
                case "left":
                    leftVisibleColumns.push(column);
                    break;
                case "right":
                    rightVisibleColumns.push(column);
                    break;
                default:
                    centerVisibleColumns.push(column);
                    break;
            }
        });

        const groupInstanceIdCreator = new GroupInstanceIdCreator();

        this.displayedLeftColumnTree = this.displayedGroupCreator.createDisplayedGroups(
            leftVisibleColumns, this.gridBalancedTree, groupInstanceIdCreator, Constants.PINNED_LEFT, this.displayedLeftColumnTree);
        this.displayedRightColumnTree = this.displayedGroupCreator.createDisplayedGroups(
            rightVisibleColumns, this.gridBalancedTree, groupInstanceIdCreator, Constants.PINNED_RIGHT, this.displayedRightColumnTree);
        this.displayedCentreColumnTree = this.displayedGroupCreator.createDisplayedGroups(
            centerVisibleColumns, this.gridBalancedTree, groupInstanceIdCreator, null, this.displayedCentreColumnTree);
    }

    private updateOpenClosedVisibilityInColumnGroups(): void {
        const allColumnGroups = this.getAllDisplayedColumnGroups();

        this.columnUtils.depthFirstAllColumnTreeSearch(allColumnGroups, child => {
            if (child instanceof ColumnGroup) {
                const columnGroup = child;
                columnGroup.calculateDisplayedColumns();
            }
        });
    }

    public getGroupAutoColumns(): Column[] | null {
        return this.groupAutoColumns;
    }

    private createGroupAutoColumnsIfNeeded(): void {
        if (!this.autoGroupsNeedBuilding) { return; }

        this.autoGroupsNeedBuilding = false;

        const groupFullWidthRow = this.gridOptionsWrapper.isGroupUseEntireRow(this.pivotMode);
        // we need to allow suppressing auto-column separately for group and pivot as the normal situation
        // is CSRM and user provides group column themselves for normal view, but when they go into pivot the
        // columns are generated by the grid so no opportunity for user to provide group column. so need a way
        // to suppress auto-col for grouping only, and not pivot.
        // however if using Viewport RM or SSRM and user is providing the columns, the user may wish full control
        // of the group column in this instance.
        const suppressAutoColumn = this.pivotMode ?
            this.gridOptionsWrapper.isPivotSuppressAutoColumn() : this.gridOptionsWrapper.isGroupSuppressAutoColumn();

        const groupingActive = this.rowGroupColumns.length > 0 || this.usingTreeData;
        const needAutoColumns = groupingActive && !suppressAutoColumn && !groupFullWidthRow;

        if (needAutoColumns) {
            const newAutoGroupCols = this.autoGroupColService.createAutoGroupColumns(this.rowGroupColumns);
            const autoColsDifferent = !this.autoColsEqual(newAutoGroupCols, this.groupAutoColumns);
            // we force recreate when suppressColumnStateEvents changes, so new group cols pick up the new
            // definitions. otherwise we could ignore the new cols because they appear to be the same.
            if (autoColsDifferent || this.forceRecreateAutoGroups) {
                this.groupAutoColumns = newAutoGroupCols;
            }
        } else {
            this.groupAutoColumns = null;
        }
    }

    private autoColsEqual(colsA: Column[], colsB: Column[]): boolean {
        return areEqual(colsA, colsB, (a, b) => a.getColId() === b.getColId());
    }

    private getWidthOfColsInList(columnList: Column[]) {
        return columnList.reduce((width, col) => width + col.getActualWidth(), 0);
    }

    public getGridBalancedTree(): OriginalColumnGroupChild[] {
        return this.gridBalancedTree;
    }

    public hasFloatingFilters(): boolean {
        const defaultColDef = this.gridOptionsWrapper.getDefaultColDef();

        return (defaultColDef != null && defaultColDef.floatingFilter === true) ||
            (this.columnDefs != null && this.columnDefs.some((c: ColDef) => c.floatingFilter === true));
    }

    public getFirstDisplayedColumn(): Column {
        const isRtl = this.gridOptionsWrapper.isEnableRtl();
        const queryOrder: ('getDisplayedLeftColumns' | 'getDisplayedCenterColumns' | 'getDisplayedRightColumns')[] = [
            'getDisplayedLeftColumns',
            'getDisplayedCenterColumns',
            'getDisplayedRightColumns'
        ];

        if (isRtl) {
            queryOrder.reverse();
        }

        for (let i = 0; i < queryOrder.length; i++) {
            const container = this[queryOrder[i]]();
            if (container.length) {
                return isRtl ? last(container) : container[0];
            }
        }

        return null;
    }
}<|MERGE_RESOLUTION|>--- conflicted
+++ resolved
@@ -1781,21 +1781,6 @@
             const hide = colDef.hide ? true : false;
             const pinned = colDef.pinned ? colDef.pinned : null;
 
-<<<<<<< HEAD
-                let rowGroupIndex: number = colDef.rowGroupIndex;
-                let rowGroup: boolean = colDef.rowGroup;
-                if (rowGroupIndex == null && (rowGroup == null || rowGroup == false)) {
-                    rowGroupIndex = null;
-                    rowGroup = null;
-                }
-                let pivotIndex: number = colDef.pivotIndex;
-                let pivot: boolean = colDef.pivot;
-                if (pivotIndex == null && (pivot == null || pivot == false)) {
-                    pivotIndex = null;
-                    pivot = null;
-                }
-                const aggFunc = colDef.aggFunc != null ? colDef.aggFunc : null;
-=======
             const width = colDef.width;
             const flex = colDef.flex != null ? colDef.flex : null;
 
@@ -1814,7 +1799,6 @@
                 pivotIndex = null;
                 pivot = null;
             }
->>>>>>> 338ea6d7
 
             const aggFunc = colDef.aggFunc != null ? colDef.aggFunc : null;
 
