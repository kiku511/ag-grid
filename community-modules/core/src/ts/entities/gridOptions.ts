--- conflicted
+++ resolved
@@ -90,11 +90,8 @@
 import { SideBarDef } from "./sideBar";
 import { ChartMenuOptions, ChartOptions, ChartType } from "../interfaces/iChartOptions";
 import {AgChartOptions, AgChartTheme, AgChartThemeOptions, AgChartThemeOverrides} from "../interfaces/iAgChartOptions";
-<<<<<<< HEAD
+import {ServerSideTransaction} from "../interfaces/serverSideTransaction";
 import { HeaderPosition } from "../headerRendering/header/headerPosition";
-=======
-import {ServerSideTransaction} from "../interfaces/serverSideTransaction";
->>>>>>> 10d7e51f
 
 export interface GridOptions {
     /*******************************************************************************************************
@@ -150,7 +147,7 @@
     singleClickEdit?: boolean;
     suppressClickEdit?: boolean;
 
-    /** @deprecated Allows user to suppress certain keyboard events */
+    /** Allows user to suppress certain keyboard events */
     suppressKeyboardEvent?: (params: SuppressKeyboardEventParams) => boolean;
 
     stopEditingWhenGridLosesFocus?: boolean;
@@ -374,13 +371,8 @@
     getRowHeight?: Function;
     sendToClipboard?: (params: any) => void;
     processDataFromClipboard?: (params: ProcessDataFromClipboardParams) => string[][] | null;
-
-    navigateToNextHeader?: (params: NavigateToNextHeaderParams) => HeaderPosition;
-    tabToNextHeader?: (params: TabToNextHeaderParams) => HeaderPosition;
-
     navigateToNextCell?: (params: NavigateToNextCellParams) => CellPosition;
     tabToNextCell?: (params: TabToNextCellParams) => CellPosition;
-
     getDocument?: () => Document;
     defaultGroupSortComparator?: (nodeA: RowNode, nodeB: RowNode) => number;
 
