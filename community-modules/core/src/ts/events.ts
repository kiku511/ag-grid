import { RowNode } from './entities/rowNode';
import { Column } from './entities/column';
import { ColDef } from './entities/colDef';
import { GridApi } from './gridApi';
import { ColumnApi } from './columnController/columnApi';
import { OriginalColumnGroup } from './entities/originalColumnGroup';
import { FilterRequestSource } from './filter/filterManager';
import { ChartOptions, ChartType } from './interfaces/iChartOptions';
import { IFilterComp } from './interfaces/iFilter';
import { CellRange, CellRangeParams } from './interfaces/iRangeController';
import { ChartModel } from './interfaces/IChartService';
export { Events } from './eventKeys';

export interface ModelUpdatedEvent extends AgGridEvent {
    /** If true, the grid will try and animate the rows to the new positions */
    animate: boolean | undefined;
    /** If true, the grid has new data loaded, eg user called setRowData(), otherwise
     * it's the same data but sorted or filtered, in which case this is true, and rows
     * can animate around (eg rowNode id 24 is the same row node as last time). */
    keepRenderedRows: boolean | undefined;
    /** If true, then this update was a result of setRowData() getting called. This
     * gets the grid to scroll to the top again. */
    newData: boolean | undefined;
    /** True when pagination and a new page is navigated to. */
    newPage: boolean;
}

export interface AgEvent {
    type: string;
}

export interface AgGridEvent extends AgEvent {
    api: GridApi;
    columnApi: ColumnApi;
}

export interface ToolPanelVisibleChangedEvent extends AgGridEvent {
    source: string | undefined;
}

export interface AnimationQueueEmptyEvent extends AgGridEvent { }

export interface ColumnPivotModeChangedEvent extends AgGridEvent { }

export interface VirtualColumnsChangedEvent extends AgGridEvent { }

export interface ColumnEverythingChangedEvent extends AgGridEvent {
    source: string;
}

export interface NewColumnsLoadedEvent extends AgGridEvent { }

export interface GridColumnsChangedEvent extends AgGridEvent { }

export interface DisplayedColumnsChangedEvent extends AgGridEvent { }

export interface RowDataChangedEvent extends AgGridEvent { }

export interface RowDataUpdatedEvent extends AgGridEvent { }

export interface PinnedRowDataChangedEvent extends AgGridEvent { }

export interface SelectionChangedEvent extends AgGridEvent { }

export interface FilterChangedEvent extends AgGridEvent {
    afterDataChange?: boolean;
    afterFloatingFilter?: boolean;
}

export interface FilterModifiedEvent extends AgGridEvent {
    filterInstance: IFilterComp;
    column: Column;
}

export interface FilterOpenedEvent extends AgGridEvent {
    column: Column | OriginalColumnGroup;
    source: FilterRequestSource;
    eGui: HTMLElement;
}

export interface SortChangedEvent extends AgGridEvent { }

export interface GridReadyEvent extends AgGridEvent { }

export interface DisplayedColumnsWidthChangedEvent extends AgGridEvent { } // not documented
export interface ColumnHoverChangedEvent extends AgGridEvent { } // not documented
export interface BodyHeightChangedEvent extends AgGridEvent { } // not documented

// this event is 'odd one out' as it should have properties for all the properties
// in gridOptions that can be bound by the framework. for example, the gridOptions
// has 'rowData', so this property should have 'rowData' also, so that when the row
// data changes via the framework bound property, this event has that attribute set.
export interface ComponentStateChangedEvent extends AgGridEvent { }

export interface DragEvent extends AgGridEvent {
    type: string;
    target: HTMLElement;
}

export interface DragStartedEvent extends DragEvent { }

export interface DragStoppedEvent extends DragEvent { }

// For internal use only.
// This event allows us to detect when other inputs in the same named group are changed, so for example we can ensure
// that only one radio button in the same group is selected at any given time.
export interface CheckboxChangedEvent extends AgEvent {
    id: string;
    name: string;
    selected?: boolean;
    previousValue: boolean | undefined;
}

export interface GridSizeChangedEvent extends AgGridEvent {
    clientWidth: number;
    clientHeight: number;
}

export interface RowDragEvent extends AgGridEvent {
    node: RowNode;
    nodes: RowNode[];
    y: number;
    vDirection: string;
    event: MouseEvent;
    overIndex: number;
    overNode: RowNode;
}

export interface RowDragEnterEvent extends RowDragEvent { }

export interface RowDragEndEvent extends RowDragEvent { }

export interface RowDragMoveEvent extends RowDragEvent { }

export interface RowDragLeaveEvent extends RowDragEvent { }

export interface PasteStartEvent extends AgGridEvent {
    source: string;
}

export interface PasteEndEvent extends AgGridEvent {
    source: string;
}

export interface FillStartEvent extends AgGridEvent {
}

export interface FillEndEvent extends AgGridEvent {
    initialRange: CellRange;
    finalRange: CellRange;
}

export interface ViewportChangedEvent extends AgGridEvent {
    firstRow: number;
    lastRow: number;
}

export interface FirstDataRenderedEvent extends AgGridEvent {
    firstRow: number;
    lastRow: number;
}

export interface RangeSelectionChangedEvent extends AgGridEvent {
    id?: string;
    finished: boolean;
    started: boolean;
}

export interface ChartCreated extends AgGridEvent {
    chartId: string;
    chartModel: ChartModel;
}

export interface ChartRangeSelectionChanged extends AgGridEvent {
    id: string;
    chartId: string;
    cellRange: CellRangeParams;
}

export interface ChartOptionsChanged extends AgGridEvent {
    chartId: string;
    chartType: ChartType;
    chartThemeName: string;
    chartOptions: ChartOptions<any>;
}

export interface ChartDestroyed extends AgGridEvent {
    chartId: string;
}

export interface ColumnGroupOpenedEvent extends AgGridEvent {
    columnGroup: OriginalColumnGroup;
}

export interface ItemsAddedEvent extends AgGridEvent {
    items: RowNode[];
}

export type ScrollDirection = 'horizontal' | 'vertical';

export interface BodyScrollEvent extends AgGridEvent {
    direction: ScrollDirection;
    left: number;
    top: number;
}

// not documented
export interface FlashCellsEvent extends AgGridEvent {
    cells: any;
}

export interface PaginationChangedEvent extends AgGridEvent {
    animate?: boolean;
    keepRenderedRows?: boolean;
    newData?: boolean;
    newPage: boolean;
}

export interface PaginationPixelOffsetChangedEvent extends AgGridEvent {
}

// this does not extent CellEvent as the focus service doesn't keep a reference to
// the rowNode.
export interface CellFocusedEvent extends AgGridEvent {
    rowIndex: number;
    column: Column;
    rowPinned: string;
    forceBrowserFocus: boolean;
    // floating is for backwards compatibility, this is the same as rowPinned.
    // this is because the focus service doesn't keep references to rowNodes
    // as focused cell is identified by rowIndex - thus when the user re-orders
    // or filters, the focused cell stays with the index, but the node can change.
    floating: string;
}

export interface ExpandCollapseAllEvent extends AgGridEvent {
    source: string;
}

/**---------------*/
/** COLUMN EVENTS */
/**---------------*/

export type ColumnEventType =
    "sizeColumnsToFit" |
    "autosizeColumns" |
    "alignedGridChanged" |
    "filterChanged" |
    "filterDestroyed" |
    "gridOptionsChanged" |
    "gridInitializing" |
    "toolPanelDragAndDrop" |
    "toolPanelUi" |
    "uiColumnMoved" |
    "uiColumnResized" |
    "uiColumnDragged" |
    "uiColumnExpanded" |
    "uiColumnSorted" |
    "contextMenu" |
    "columnMenu" |
    "rowModelUpdated" |
    "api" |
    "flex" |
    "pivotChart";

export interface ColumnEvent extends AgGridEvent {
    column: Column | null;
    columns: Column[] | null;
    source: ColumnEventType;
}

export interface ColumnResizedEvent extends ColumnEvent {
    finished: boolean;
    flexColumns: Column[];
}

export interface ColumnPivotChangedEvent extends ColumnEvent { }

export interface ColumnRowGroupChangedEvent extends ColumnEvent { }

export interface ColumnValueChangedEvent extends ColumnEvent { }

export interface ColumnMovedEvent extends ColumnEvent {
    toIndex: number | undefined;
}

export interface ColumnVisibleEvent extends ColumnEvent {
    visible: boolean | undefined;
}

export interface ColumnPinnedEvent extends ColumnEvent {
    pinned: string | null;
}

/**------------*/

/** ROW EVENTS */
/**------------*/
export interface RowEvent extends AgGridEvent {
    node: RowNode;
    data: any;
    rowIndex: number;
    rowPinned: string;
    context: any;
    event?: Event | null;
}

export interface RowGroupOpenedEvent extends RowEvent {
    expanded: boolean;
}

export interface RowValueChangedEvent extends RowEvent { }

export interface RowSelectedEvent extends RowEvent { }

export interface VirtualRowRemovedEvent extends RowEvent { }

export interface RowClickedEvent extends RowEvent { }

export interface RowDoubleClickedEvent extends RowEvent { }

export interface RowEditingStartedEvent extends RowEvent { }

export interface RowEditingStoppedEvent extends RowEvent { }

/**------------*/

/** CELL EVENTS */
/**------------*/
export interface CellEvent extends RowEvent {
    column: Column;
    colDef: ColDef;
    value: any;
}

export interface CellKeyDownEvent extends CellEvent { }

export interface CellKeyPressEvent extends CellEvent { }

export interface CellClickedEvent extends CellEvent { }

export interface CellMouseDownEvent extends CellEvent { }

export interface CellDoubleClickedEvent extends CellEvent { }

export interface CellMouseOverEvent extends CellEvent { }

export interface CellMouseOutEvent extends CellEvent { }

export interface CellContextMenuEvent extends CellEvent { }

export interface CellEditingStartedEvent extends CellEvent { }

export interface CellEditingStoppedEvent extends CellEvent {
    oldValue: any;
    newValue: any;
}

export interface CellValueChangedEvent extends CellEvent {
    oldValue: any;
    newValue: any;
    source: string | undefined;
}

<<<<<<< HEAD
=======
export interface AsyncTransactionsFlushed extends AgGridEvent {
    results: (RowNodeTransaction | ServerSideTransactionResult) [];
}

>>>>>>> 338ea6d7
// not documented, was put in for CS - more thought needed of how server side grouping / pivoting
// is done and how these should be used before we fully document and share with the world.
export interface ColumnRequestEvent extends AgGridEvent {
    columns: Column[];
}

export interface ColumnRowGroupChangeRequestEvent extends ColumnRequestEvent { }

export interface ColumnPivotChangeRequestEvent extends ColumnRequestEvent { }

export interface ColumnValueChangeRequestEvent extends ColumnRequestEvent { }

export interface ColumnAggFuncChangeRequestEvent extends ColumnRequestEvent {
    aggFunc: any;
}

export interface ScrollVisibilityChangedEvent extends AgGridEvent { } // not documented<|MERGE_RESOLUTION|>--- conflicted
+++ resolved
@@ -362,13 +362,10 @@
     source: string | undefined;
 }
 
-<<<<<<< HEAD
-=======
 export interface AsyncTransactionsFlushed extends AgGridEvent {
     results: (RowNodeTransaction | ServerSideTransactionResult) [];
 }
 
->>>>>>> 338ea6d7
 // not documented, was put in for CS - more thought needed of how server side grouping / pivoting
 // is done and how these should be used before we fully document and share with the world.
 export interface ColumnRequestEvent extends AgGridEvent {
