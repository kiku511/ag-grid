--- conflicted
+++ resolved
@@ -6,7 +6,9 @@
     GetContextMenuItems,
     GetMainMenuItems,
     GetRowNodeIdFunc,
+    GetServerSideStoreParamsParams,
     GridOptions,
+    IsApplyServerSideTransaction,
     IsRowMaster,
     IsRowSelectable, IsServerSideGroupOpenByDefaultParams,
     NavigateToNextCellParams,
@@ -15,6 +17,7 @@
     PostProcessPopupParams,
     ProcessChartOptionsParams,
     ProcessDataFromClipboardParams,
+    ServerSideStoreParams,
     TabToNextCellParams,
     TabToNextHeaderParams
 } from './entities/gridOptions';
@@ -43,6 +46,7 @@
 import { AgChartTheme, AgChartThemeOverrides } from "./interfaces/iAgChartOptions";
 import { iterateObject } from './utils/object';
 import { ModuleRegistry } from './modules/moduleRegistry';
+import { isNumeric } from './utils/number';
 import { exists, missing, values } from './utils/generic';
 import { fuzzyCheckStrings } from './utils/fuzzyMatch';
 import { doOnce } from './utils/function';
@@ -60,7 +64,7 @@
     return value === true || value === 'true';
 }
 
-function toNumber(value: any): number {
+function toNumber(value: any): number | undefined {
     if (typeof value == 'number') {
         return value;
     }
@@ -77,9 +81,13 @@
     return defaultValue;
 }
 
-function oneOrGreater(value: any, defaultValue: number): number {
-    if (value > 0) { return value; }
-    // zero gets returned if number is missing or the wrong type
+function oneOrGreater(value: any, defaultValue?: number): number | undefined {
+    const valueNumber = parseInt(value, 10);
+
+    if (isNumeric(valueNumber) && valueNumber > 0) {
+        return valueNumber;
+    }
+
     return defaultValue;
 }
 
@@ -152,7 +160,7 @@
 
     @PostConstruct
     public init(): void {
-        if (!(this.gridOptions.suppressPropertyNamesCheck === true)) {
+        if (this.gridOptions.suppressPropertyNamesCheck !== true) {
             this.checkGridOptionsProperties();
             this.checkColumnDefProperties();
         }
@@ -291,7 +299,7 @@
     }
 
     // returns the dom data, or undefined if not found
-    public getDomData(element: Node, key: string): any {
+    public getDomData(element: Node | null, key: string): any {
         const domData = (element as any)[this.getDomDataKey()];
 
         return domData ? domData[key] : undefined;
@@ -628,7 +636,7 @@
         return isTrue(this.gridOptions.undoRedoCellEditing);
     }
 
-    public getUndoRedoCellEditingLimit(): number {
+    public getUndoRedoCellEditingLimit(): number | undefined {
         return this.gridOptions.undoRedoCellEditingLimit;
     }
 
@@ -684,6 +692,10 @@
         return this.gridOptions.getChildCount;
     }
 
+    public getIsApplyServerSideTransactionFunc(): IsApplyServerSideTransaction | undefined {
+        return this.gridOptions.isApplyServerSideTransaction;
+    }
+
     public getDefaultGroupSortComparator() {
         return this.gridOptions.defaultGroupSortComparator;
     }
@@ -704,7 +716,7 @@
         return isTrue(this.gridOptions.detailRowAutoHeight);
     }
 
-    public getSuppressKeyboardEventFunc(): (params: SuppressKeyboardEventParams) => boolean {
+    public getSuppressKeyboardEventFunc(): ((params: SuppressKeyboardEventParams) => boolean) | undefined {
         return this.gridOptions.suppressKeyboardEvent;
     }
 
@@ -755,7 +767,7 @@
         return this.gridOptions.groupDefaultExpanded;
     }
 
-    public getMaxConcurrentDatasourceRequests(): number {
+    public getMaxConcurrentDatasourceRequests(): number | undefined {
         return this.gridOptions.maxConcurrentDatasourceRequests;
     }
 
@@ -778,7 +790,7 @@
     }
 
     public getCacheBlockSize(): number | undefined {
-        return this.gridOptions.cacheBlockSize;
+        return oneOrGreater(this.gridOptions.cacheBlockSize);
     }
 
     public getInfiniteInitialRowCount(): number | undefined {
@@ -843,7 +855,7 @@
         return this.gridOptions.datasource;
     }
 
-    public getViewportDatasource(): IViewportDatasource {
+    public getViewportDatasource(): IViewportDatasource | undefined {
         return this.gridOptions.viewportDatasource;
     }
 
@@ -915,7 +927,7 @@
         return isTrue(this.gridOptions.suppressEnterpriseResetOnNewColumns);
     }
 
-    public getProcessDataFromClipboardFunc(): ((params: ProcessDataFromClipboardParams) => string[][]) | undefined {
+    public getProcessDataFromClipboardFunc(): ((params: ProcessDataFromClipboardParams) => string[][] | null) | undefined {
         return this.gridOptions.processDataFromClipboard;
     }
 
@@ -976,7 +988,7 @@
             return 'xy';
         }
 
-        return direction as 'x' | 'y' | 'xy';
+        return direction;
     }
 
     public getFillOperation(): ((params: FillOperationParams) => any) | undefined {
@@ -1025,8 +1037,9 @@
         return isTrue(this.gridOptions.keepDetailRows);
     }
 
-    public getKeepDetailRowsCount(): number {
-        if (this.gridOptions.keepDetailRowsCount > 0) {
+    public getKeepDetailRowsCount(): number | undefined {
+        const keepDetailRowsCount = this.gridOptions.keepDetailRowsCount;
+        if (exists(keepDetailRowsCount) && keepDetailRowsCount > 0) {
             return this.gridOptions.keepDetailRowsCount;
         }
 
@@ -1215,7 +1228,7 @@
         return this.gridOptions.processCellFromClipboard;
     }
 
-    public getViewportRowModelPageSize(): number {
+    public getViewportRowModelPageSize(): number | undefined {
         return oneOrGreater(this.gridOptions.viewportRowModelPageSize, DEFAULT_VIEWPORT_ROW_MODEL_PAGE_SIZE);
     }
 
@@ -1252,7 +1265,7 @@
         return this.gridOptions.chartThemes || ['ag-default', 'ag-material', 'ag-pastel', 'ag-vivid', 'ag-solar'];
     }
 
-    public getProcessChartOptionsFunc(): (params: ProcessChartOptionsParams) => ChartOptions<any> {
+    public getProcessChartOptionsFunc(): ((params: ProcessChartOptionsParams) => ChartOptions<any>) | undefined  {
         return this.gridOptions.processChartOptions;
     }
 
@@ -1313,7 +1326,7 @@
     }
 
     // properties
-    public getHeaderHeight(): number {
+    public getHeaderHeight(): number | null | undefined {
         if (typeof this.gridOptions.headerHeight === 'number') {
             return this.gridOptions.headerHeight;
         }
@@ -1321,7 +1334,7 @@
         return this.getFromTheme(25, 'headerHeight');
     }
 
-    public getFloatingFiltersHeight(): number {
+    public getFloatingFiltersHeight(): number | null | undefined {
         if (typeof this.gridOptions.floatingFiltersHeight === 'number') {
             return this.gridOptions.floatingFiltersHeight;
         }
@@ -1329,7 +1342,7 @@
         return this.getFromTheme(25, 'headerHeight');
     }
 
-    public getGroupHeaderHeight(): number {
+    public getGroupHeaderHeight(): number | null | undefined {
         if (typeof this.gridOptions.groupHeaderHeight === 'number') {
             return this.gridOptions.groupHeaderHeight;
         }
@@ -1337,7 +1350,7 @@
         return this.getHeaderHeight();
     }
 
-    public getPivotHeaderHeight(): number {
+    public getPivotHeaderHeight(): number | null | undefined {
         if (typeof this.gridOptions.pivotHeaderHeight === 'number') {
             return this.gridOptions.pivotHeaderHeight;
         }
@@ -1345,7 +1358,7 @@
         return this.getHeaderHeight();
     }
 
-    public getPivotGroupHeaderHeight(): number {
+    public getPivotGroupHeaderHeight(): number | null | undefined {
         if (typeof this.gridOptions.pivotGroupHeaderHeight === 'number') {
             return this.gridOptions.pivotGroupHeaderHeight;
         }
@@ -1369,7 +1382,7 @@
         return false;
     }
 
-    public getTooltipShowDelay(): number {
+    public getTooltipShowDelay(): number | null {
         const { tooltipShowDelay } = this.gridOptions;
 
         if (exists(tooltipShowDelay)) {
@@ -1406,11 +1419,14 @@
     }
 
     public getMinColWidth() {
-        if (this.gridOptions.minColWidth > GridOptionsWrapper.MIN_COL_WIDTH) {
+        const minColWidth = this.gridOptions.minColWidth;
+
+        if (exists(minColWidth) && minColWidth > GridOptionsWrapper.MIN_COL_WIDTH) {
             return this.gridOptions.minColWidth;
         }
+
         const measuredMin = this.getFromTheme(null, 'headerCellMinWidth');
-        return Math.max(measuredMin, GridOptionsWrapper.MIN_COL_WIDTH);
+        return exists(measuredMin) ? Math.max(measuredMin, GridOptionsWrapper.MIN_COL_WIDTH) : GridOptionsWrapper.MIN_COL_WIDTH;
     }
 
     public getMaxColWidth() {
@@ -1568,14 +1584,11 @@
                  future versions of AG Grid. If you need this to be set for every column use the defaultColDef property.`
             );
         }
-<<<<<<< HEAD
-=======
 
         if (options.suppressEnterpriseResetOnNewColumns) {
             console.warn('AG Grid: since v25, grid property suppressEnterpriseResetOnNewColumns is deprecated. This was a temporary property to allow changing columns in Server Side Row Model without triggering a reload. Now that it is possible to dynamically change columns in the grid, this is no longer needed.');
             options.detailRowAutoHeight = true;
         }
->>>>>>> 558c6ff6
     }
 
     private checkForViolations() {
@@ -1646,7 +1659,7 @@
         return this.getDefaultRowHeight();
     }
 
-    public getRowHeightForNode(rowNode: RowNode, allowEstimate = false): { height: number; estimated: boolean; } {
+    public getRowHeightForNode(rowNode: RowNode, allowEstimate = false): { height: number | null | undefined; estimated: boolean; } {
         // check the function first, in case use set both function and
         // number, when using virtual pagination then function can be
         // used for pinned rows and the number for the body rows.
@@ -1682,7 +1695,7 @@
         const defaultRowHeight = this.getDefaultRowHeight();
         const rowHeight = this.gridOptions.rowHeight && this.isNumeric(this.gridOptions.rowHeight) ? this.gridOptions.rowHeight : defaultRowHeight;
 
-        const minRowHeight = Math.min(defaultRowHeight, rowHeight);
+        const minRowHeight = exists(rowHeight) ? Math.min(defaultRowHeight, rowHeight) : defaultRowHeight;
 
         if (this.columnController.isAutoRowHeightActive()) {
             if (allowEstimate) {
@@ -1716,7 +1729,9 @@
 
     // Material data table has strict guidelines about whitespace, and these values are different than the ones
     // ag-grid uses by default. We override the default ones for the sake of making it better out of the box
-    private getFromTheme(defaultValue: number, sassVariableName: SASS_PROPERTIES): number {
+    private getFromTheme(defaultValue: number, sassVariableName: SASS_PROPERTIES): number;
+    private getFromTheme(defaultValue: null, sassVariableName: SASS_PROPERTIES): number |  null | undefined;
+    private getFromTheme(defaultValue: any, sassVariableName: SASS_PROPERTIES): any {
         const { theme } = this.environment.getTheme();
         if (theme && theme.indexOf('ag-theme') === 0) {
             return this.environment.getSassVariable(theme, sassVariableName);
