--- conflicted
+++ resolved
@@ -252,11 +252,7 @@
 
         params.valueFormatted = valueFormatted;
 
-<<<<<<< HEAD
-        let rendererPromise: Promise<ICellRendererComp>;
-=======
         let rendererPromise: AgPromise<ICellRendererComp> | null;
->>>>>>> 338ea6d7
 
         rendererPromise = params.fullWidth
             ? this.useFullWidth(params)
@@ -278,11 +274,7 @@
         groupCellRendererParams: GroupCellRendererParams,
         groupedColumnDef: ColDef, // the column this group row is for, eg 'Country'
         params: ICellRendererParams
-<<<<<<< HEAD
-    ): Promise<ICellRendererComp> {
-=======
     ): AgPromise<ICellRendererComp> | null {
->>>>>>> 338ea6d7
         // when grouping, the normal case is we use the cell renderer of the grouped column. eg if grouping by country
         // and then rating, we will use the country cell renderer for each country group row and likewise the rating
         // cell renderer for each rating group row.
@@ -295,11 +287,7 @@
         // 1) thisColDef.cellRendererParams.innerRenderer of the column showing the groups (eg auto group column)
         // 2) groupedColDef.cellRenderer of the grouped column
         // 3) groupedColDef.cellRendererParams.innerRenderer
-<<<<<<< HEAD
-        let cellRendererPromise: Promise<ICellRendererComp> = null;
-=======
         let cellRendererPromise: AgPromise<ICellRendererComp> | null = null;
->>>>>>> 338ea6d7
 
         // we check if cell renderer provided for the group cell renderer, eg colDef.cellRendererParams.innerRenderer
         const groupInnerRendererClass: ComponentClassDef<any, any, any> = this.userComponentFactory
@@ -349,13 +337,8 @@
         return cellRendererPromise;
     }
 
-<<<<<<< HEAD
-    private useFullWidth(params: ICellRendererParams): Promise<ICellRendererComp> {
-        const cellRendererPromise: Promise<ICellRendererComp> = this.userComponentFactory.newFullWidthGroupRowInnerCellRenderer(params);
-=======
     private useFullWidth(params: ICellRendererParams): AgPromise<ICellRendererComp> | null {
         const cellRendererPromise: AgPromise<ICellRendererComp> | null = this.userComponentFactory.newFullWidthGroupRowInnerCellRenderer(params);
->>>>>>> 338ea6d7
 
         if (cellRendererPromise != null) {
             bindCellRendererToHtmlElement(cellRendererPromise, this.eValue);
