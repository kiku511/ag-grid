--- conflicted
+++ resolved
@@ -58,11 +58,7 @@
             return colDef.refData[value] || '';
         }
 
-<<<<<<< HEAD
-        // if we don't do this, then arrays get displayed as 1,2,3, but we want 1, 2, 3 (ie with spaces)
-=======
         // if we don't do this, then arrays get displayed as 1,2,3, but we want 1, 2, 3 (i.e. with spaces)
->>>>>>> 27f95722
         if (result == null && Array.isArray(value)) {
             result = value.join(', ');
         }
