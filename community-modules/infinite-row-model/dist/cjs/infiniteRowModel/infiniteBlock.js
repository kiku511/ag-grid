--- conflicted
+++ resolved
@@ -74,8 +74,6 @@
     };
     InfiniteBlock.prototype.loadFromDatasource = function () {
         var _this = this;
-<<<<<<< HEAD
-=======
         var params = this.createLoadParams();
         if (core_1._.missing(this.params.datasource.getRows)) {
             console.warn("ag-Grid: datasource is missing getRows method");
@@ -90,7 +88,6 @@
         // todo - this method has better handling in SSRM
     };
     InfiniteBlock.prototype.createLoadParams = function () {
->>>>>>> 338ea6d7
         // PROBLEM . . . . when the user sets sort via colDef.sort, then this code
         // is executing before the sort is set up, so server is not getting the sort
         // model. need to change with regards order - so the server side request is
@@ -99,25 +96,6 @@
             startRow: this.getStartRow(),
             endRow: this.getEndRow(),
             successCallback: this.pageLoaded.bind(this, this.getVersion()),
-<<<<<<< HEAD
-            failCallback: this.pageLoadFailed.bind(this),
-            sortModel: this.cacheParams.sortModel,
-            filterModel: this.cacheParams.filterModel,
-            context: this.gridOptionsWrapper.getContext()
-        };
-        if (core_1._.missing(this.cacheParams.datasource.getRows)) {
-            console.warn("ag-Grid: datasource is missing getRows method");
-            return;
-        }
-        // put in timeout, to force result to be async
-        window.setTimeout(function () {
-            _this.cacheParams.datasource.getRows(params);
-        }, 0);
-    };
-    __decorate([
-        core_1.Autowired('gridOptionsWrapper')
-    ], InfiniteBlock.prototype, "gridOptionsWrapper", void 0);
-=======
             failCallback: this.pageLoadFailed.bind(this, this.getVersion()),
             sortModel: this.params.sortModel,
             filterModel: this.params.filterModel,
@@ -197,7 +175,6 @@
     __decorate([
         core_1.PreDestroy
     ], InfiniteBlock.prototype, "destroyRowNodes", null);
->>>>>>> 338ea6d7
     return InfiniteBlock;
 }(core_1.RowNodeBlock));
 exports.InfiniteBlock = InfiniteBlock;
