--- conflicted
+++ resolved
@@ -1,10 +1,6 @@
 {
   "name": "@ag-grid-community/infinite-row-model",
-<<<<<<< HEAD
-  "version": "28.0.0",
-=======
   "version": "28.0.1",
->>>>>>> 51262fba
   "description": "Advanced Data Grid / Data Table supporting Javascript / Typescript / React / Angular / Vue",
   "main": "./dist/cjs/es5/main.js",
   "module": "./dist/esm/es5/main.js",
