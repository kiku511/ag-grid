--- conflicted
+++ resolved
@@ -82,13 +82,6 @@
         }
     }
 
-<<<<<<< HEAD
-    public isLastRowFound(): boolean {
-        return this.infiniteCache!=null && this.infiniteCache.isMaxRowFound();
-    }
-
-=======
->>>>>>> 10d7e51f
     private addEventListeners(): void {
         this.addManagedListener(this.eventService, Events.EVENT_FILTER_CHANGED, this.onFilterChanged.bind(this));
         this.addManagedListener(this.eventService, Events.EVENT_SORT_CHANGED, this.onSortChanged.bind(this));
