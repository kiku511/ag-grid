--- conflicted
+++ resolved
@@ -1,8 +1,4 @@
-<<<<<<< HEAD
-// Type definitions for ag-grid-community v19.1.4
-=======
 // Type definitions for ag-grid-community v20.0.0
->>>>>>> bfb00fb3
 // Project: http://www.ag-grid.com/
 // Definitions by: Niall Crosby <https://github.com/ag-grid/>
 import { GridOptionsWrapper } from "./gridOptionsWrapper";
@@ -33,11 +29,7 @@
         [key: string]: T;
     }): T[];
     static getValueUsingField(data: any, field: string, fieldContainsDots: boolean): any;
-<<<<<<< HEAD
-    static getAbsoluteHeight(el: HTMLElement): number;
-=======
     static getAbsoluteHeight(el: HTMLElement | null): number;
->>>>>>> bfb00fb3
     static getAbsoluteWidth(el: HTMLElement): number;
     static getScrollLeft(element: HTMLElement, rtl: boolean): number;
     static cleanNumber(value: any): number;
