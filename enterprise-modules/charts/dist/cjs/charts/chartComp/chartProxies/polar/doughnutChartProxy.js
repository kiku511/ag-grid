--- conflicted
+++ resolved
@@ -89,30 +89,6 @@
         var _a = this.getPalette(), fills = _a.fills, strokes = _a.strokes;
         var numFields = params.fields.length;
         var offset = 0;
-<<<<<<< HEAD
-        params.fields.forEach(function (f, index) {
-            var existingSeries = seriesMap[f.colId];
-            var seriesOptions = __assign(__assign({}, seriesDefaults), { type: 'pie', angleKey: f.colId, showInLegend: index === 0, title: __assign(__assign({}, seriesDefaults.title), { text: seriesDefaults.title.text || f.displayName }), fills: seriesDefaults.fill.colors, fillOpacity: seriesDefaults.fill.opacity, strokes: seriesDefaults.stroke.colors, strokeOpacity: seriesDefaults.stroke.opacity, strokeWidth: seriesDefaults.stroke.width, tooltipRenderer: seriesDefaults.tooltip && seriesDefaults.tooltip.enabled && seriesDefaults.tooltip.renderer });
-            var calloutColors = seriesOptions.callout && seriesOptions.callout.colors;
-            var pieSeries = existingSeries || ag_charts_community_1.AgChart.createComponent(seriesOptions, 'pie.series');
-            pieSeries.angleName = f.displayName;
-            pieSeries.labelKey = params.category.id;
-            pieSeries.labelName = params.category.name;
-            pieSeries.data = params.data;
-            pieSeries.fills = fills;
-            pieSeries.strokes = strokes;
-            // Normally all series provide legend items for every slice.
-            // For our use case, where all series have the same number of slices in the same order with the same labels
-            // (all of which can be different in other use cases) we don't want to show repeating labels in the legend,
-            // so we only show legend items for the first series, and then when the user toggles the slices of the
-            // first series in the legend, we programmatically toggle the corresponding slices of other series.
-            if (index === 0) {
-                pieSeries.toggleSeriesItem = function (itemId, enabled) {
-                    if (doughnutChart) {
-                        doughnutChart.series.forEach(function (series) {
-                            series.seriesItemEnabled[itemId] = enabled;
-                        });
-=======
         if (this.crossFiltering) {
             params.fields.forEach(function (field, index) {
                 var filteredOutField = __assign({}, field);
@@ -217,7 +193,6 @@
                 updateParams.doughnutChart.legend.addEventListener('click', function (event) {
                     if (updateParams.opaqueSeries) {
                         updateParams.opaqueSeries.toggleSeriesItem(event.itemId, event.enabled);
->>>>>>> 338ea6d7
                     }
                 });
                 pieSeries.fills = updateParams.fills;
