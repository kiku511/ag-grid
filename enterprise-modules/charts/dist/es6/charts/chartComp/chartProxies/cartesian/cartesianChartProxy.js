var __extends = (this && this.__extends) || (function () {
    var extendStatics = function (d, b) {
        extendStatics = Object.setPrototypeOf ||
            ({ __proto__: [] } instanceof Array && function (d, b) { d.__proto__ = b; }) ||
            function (d, b) { for (var p in b) if (b.hasOwnProperty(p)) d[p] = b[p]; };
        return extendStatics(d, b);
    };
    return function (d, b) {
        extendStatics(d, b);
        function __() { this.constructor = d; }
        d.prototype = b === null ? Object.create(b) : (__.prototype = b.prototype, new __());
    };
})();
var __assign = (this && this.__assign) || function () {
    __assign = Object.assign || function(t) {
        for (var s, i = 1, n = arguments.length; i < n; i++) {
            s = arguments[i];
            for (var p in s) if (Object.prototype.hasOwnProperty.call(s, p))
                t[p] = s[p];
        }
        return t;
    };
    return __assign.apply(this, arguments);
};
import { ChartProxy } from "../chartProxy";
import { _ } from "@ag-grid-community/core";
import { AreaSeries, LineSeries, CategoryAxis, ChartAxisPosition, find, GroupedCategoryAxis, NumberAxis, TimeAxis } from "ag-charts-community";
import { ChartDataModel } from "../../chartDataModel";
import { isDate } from "../../typeChecker";
import { deepMerge } from "../../object";
var CartesianChartProxy = /** @class */ (function (_super) {
    __extends(CartesianChartProxy, _super);
    function CartesianChartProxy(params) {
        var _this = _super.call(this, params) || this;
        _this.axisTypeToClassMap = {
            number: NumberAxis,
            category: CategoryAxis,
            groupedCategory: GroupedCategoryAxis,
            time: TimeAxis
        };
        return _this;
    }
    CartesianChartProxy.prototype.getDefaultOptionsFromTheme = function (theme) {
        var _a;
        var options = _super.prototype.getDefaultOptionsFromTheme.call(this, theme);
        var standaloneChartType = this.getStandaloneChartType();
        var flipXY = standaloneChartType === 'bar';
        var xAxisType = (standaloneChartType === 'scatter' || standaloneChartType === 'histogram') ? 'number' : 'category';
        var yAxisType = 'number';
        if (flipXY) {
            _a = [yAxisType, xAxisType], xAxisType = _a[0], yAxisType = _a[1];
        }
        var xAxisTheme = {};
        var yAxisTheme = {};
        xAxisTheme = deepMerge(xAxisTheme, theme.getConfig(standaloneChartType + '.axes.' + xAxisType));
        xAxisTheme = deepMerge(xAxisTheme, theme.getConfig(standaloneChartType + '.axes.' + xAxisType + '.bottom'));
        yAxisTheme = deepMerge(yAxisTheme, theme.getConfig(standaloneChartType + '.axes.' + yAxisType));
        yAxisTheme = deepMerge(yAxisTheme, theme.getConfig(standaloneChartType + '.axes.' + yAxisType + '.left'));
        options.xAxis = xAxisTheme;
        options.yAxis = yAxisTheme;
        return options;
    };
    CartesianChartProxy.prototype.getAxisProperty = function (expression) {
        return _.get(this.chartOptions.xAxis, expression, undefined);
    };
    CartesianChartProxy.prototype.setAxisProperty = function (expression, value) {
        _.set(this.chartOptions.xAxis, expression, value);
        _.set(this.chartOptions.yAxis, expression, value);
        var chart = this.chart;
        this.chart.axes.forEach(function (axis) { return _.set(axis, expression, value); });
        chart.performLayout();
        this.raiseChartOptionsChangedEvent();
    };
    CartesianChartProxy.prototype.updateLabelRotation = function (categoryId, isHorizontalChart, axisType) {
        if (isHorizontalChart === void 0) { isHorizontalChart = false; }
        if (axisType === void 0) { axisType = 'category'; }
        var labelRotation = 0;
        var axisKey = isHorizontalChart ? 'yAxis' : 'xAxis';
        var themeOverrides = this.chartProxyParams.getGridOptionsChartThemeOverrides();
        var axisPosition = isHorizontalChart ? ChartAxisPosition.Left : ChartAxisPosition.Bottom;
        var chartType = this.getStandaloneChartType();
        var userThemeOverrideRotation = undefined;
        var commonRotation = _.get(themeOverrides, "common.axes." + axisType + ".label.rotation", undefined);
        var cartesianRotation = _.get(themeOverrides, "cartesian.axes." + axisType + ".label.rotation", undefined);
        var cartesianPositionRotation = _.get(themeOverrides, "cartesian.axes." + axisType + "." + axisPosition + ".label.rotation", undefined);
        var chartTypeRotation = _.get(themeOverrides, chartType + ".axes." + axisType + ".label.rotation", undefined);
        var chartTypePositionRotation = _.get(themeOverrides, chartType + ".axes." + axisType + "." + axisPosition + ".label.rotation", undefined);
        if (typeof chartTypePositionRotation === 'number' && isFinite(chartTypePositionRotation)) {
            userThemeOverrideRotation = chartTypePositionRotation;
        }
        else if (typeof chartTypeRotation === 'number' && isFinite(chartTypeRotation)) {
            userThemeOverrideRotation = chartTypeRotation;
        }
        else if (typeof cartesianPositionRotation === 'number' && isFinite(cartesianPositionRotation)) {
            userThemeOverrideRotation = cartesianPositionRotation;
        }
        else if (typeof cartesianRotation === 'number' && isFinite(cartesianRotation)) {
            userThemeOverrideRotation = cartesianRotation;
        }
        else if (typeof commonRotation === 'number' && isFinite(commonRotation)) {
            userThemeOverrideRotation = commonRotation;
        }
        if (categoryId !== ChartDataModel.DEFAULT_CATEGORY && !this.chartProxyParams.grouping) {
            var label = this.chartOptions[axisKey].label;
            if (label) {
                if (userThemeOverrideRotation !== undefined) {
                    labelRotation = userThemeOverrideRotation;
                }
                else {
                    labelRotation = label.rotation || 335;
                }
            }
        }
<<<<<<< HEAD
        var axisPosition = isHorizontalChart ? ChartAxisPosition.Left : ChartAxisPosition.Bottom;
        var axis = find(this.chart.axes, function (axis) { return axis.position === axisPosition; });
=======
        var axis = find(this.chart.axes, function (currentAxis) { return currentAxis.position === axisPosition; });
>>>>>>> 558c6ff6
        if (axis) {
            axis.label.rotation = labelRotation;
        }
    };
    CartesianChartProxy.prototype.getDefaultAxisOptions = function () {
        var fontOptions = this.getDefaultFontOptions();
        var stroke = this.getAxisGridColor();
        var axisColor = "rgba(195, 195, 195, 1)";
        return {
            title: __assign(__assign({}, fontOptions), { enabled: false, fontSize: 14 }),
            line: {
                color: axisColor,
                width: 1,
            },
            tick: {
                color: axisColor,
                size: 6,
                width: 1,
            },
            label: __assign(__assign({}, fontOptions), { padding: 5, rotation: 0 }),
            gridStyle: [{
                    stroke: stroke,
                    lineDash: [4, 2]
                }]
        };
    };
    CartesianChartProxy.prototype.getDefaultCartesianChartOptions = function () {
        var options = this.getDefaultChartOptions();
        options.xAxis = this.getDefaultAxisOptions();
        options.yAxis = this.getDefaultAxisOptions();
        return options;
    };
    CartesianChartProxy.prototype.getAxisClass = function (axisType) {
        return this.axisTypeToClassMap[axisType];
    };
    CartesianChartProxy.prototype.updateAxes = function (baseAxisType, isHorizontalChart) {
        if (baseAxisType === void 0) { baseAxisType = 'category'; }
        if (isHorizontalChart === void 0) { isHorizontalChart = false; }
        var baseAxis = isHorizontalChart ? this.getYAxis() : this.getXAxis();
        if (!baseAxis) {
            return;
        }
        if (this.chartProxyParams.grouping) {
            if (!(baseAxis instanceof GroupedCategoryAxis)) {
                this.recreateChart();
            }
            return;
        }
        var axisClass = this.axisTypeToClassMap[baseAxisType];
        if (baseAxis instanceof axisClass) {
            return;
        }
        var options = this.chartOptions;
        if (isHorizontalChart && !options.yAxis.type) {
            options = __assign(__assign({}, options), { yAxis: __assign({ type: baseAxisType }, options.yAxis) });
        }
        else if (!isHorizontalChart && !options.xAxis.type) {
            options = __assign(__assign({}, options), { xAxis: __assign({ type: baseAxisType }, options.xAxis) });
        }
        this.recreateChart(options);
    };
    CartesianChartProxy.prototype.isTimeAxis = function (params) {
        if (params.category && params.category.chartDataType) {
            return params.category.chartDataType === 'time';
        }
        var testDatum = params.data[0];
        var testValue = testDatum && testDatum[params.category.id];
        return isDate(testValue);
    };
    CartesianChartProxy.prototype.getXAxisDefaults = function (xAxisType, options) {
        if (xAxisType === 'time') {
            var xAxisTheme = {};
            var standaloneChartType = this.getStandaloneChartType();
            xAxisTheme = deepMerge(xAxisTheme, this.chartTheme.getConfig(standaloneChartType + '.axes.time'));
            xAxisTheme = deepMerge(xAxisTheme, this.chartTheme.getConfig(standaloneChartType + '.axes.time.bottom'));
            return xAxisTheme;
        }
        return options.xAxis;
    };
    CartesianChartProxy.prototype.getXAxis = function () {
        return find(this.chart.axes, function (a) { return a.position === ChartAxisPosition.Bottom; });
    };
    CartesianChartProxy.prototype.getYAxis = function () {
        return find(this.chart.axes, function (a) { return a.position === ChartAxisPosition.Left; });
    };
    CartesianChartProxy.prototype.processDataForCrossFiltering = function (data, colId, params) {
        var yKey = colId;
        var atLeastOneSelectedPoint = false;
        if (this.crossFiltering) {
            data.forEach(function (d) {
                d[colId + '-total'] = d[colId] + d[colId + '-filtered-out'];
                if (d[colId + '-filtered-out'] > 0) {
                    atLeastOneSelectedPoint = true;
                }
            });
            var lastSelectedChartId = params.getCrossFilteringContext().lastSelectedChartId;
            if (lastSelectedChartId === params.chartId) {
                yKey = colId + '-total';
            }
        }
        return { yKey: yKey, atLeastOneSelectedPoint: atLeastOneSelectedPoint };
    };
    CartesianChartProxy.prototype.updateSeriesForCrossFiltering = function (series, colId, chart, params, atLeastOneSelectedPoint) {
        if (this.crossFiltering) {
            // special custom marker handling to show and hide points
            series.marker.enabled = true;
            series.marker.formatter = function (p) {
                return {
                    fill: p.highlighted ? 'yellow' : p.fill,
                    size: p.highlighted ? 12 : p.datum[colId] > 0 ? 8 : 0,
                };
            };
            chart.tooltip.delay = 500;
            // make line opaque when some points are deselected
            var ctx = params.getCrossFilteringContext();
            var lastSelectionOnThisChart = ctx.lastSelectedChartId === params.chartId;
            var deselectedPoints = lastSelectionOnThisChart && atLeastOneSelectedPoint;
            if (series instanceof AreaSeries) {
                series.fillOpacity = deselectedPoints ? 0.3 : 1;
            }
            if (series instanceof LineSeries) {
                series.strokeOpacity = deselectedPoints ? 0.3 : 1;
            }
            // add node click cross filtering callback to series
            series.addEventListener('nodeClick', this.crossFilterCallback);
        }
    };
    return CartesianChartProxy;
}(ChartProxy));
export { CartesianChartProxy };<|MERGE_RESOLUTION|>--- conflicted
+++ resolved
@@ -79,7 +79,7 @@
         var themeOverrides = this.chartProxyParams.getGridOptionsChartThemeOverrides();
         var axisPosition = isHorizontalChart ? ChartAxisPosition.Left : ChartAxisPosition.Bottom;
         var chartType = this.getStandaloneChartType();
-        var userThemeOverrideRotation = undefined;
+        var userThemeOverrideRotation;
         var commonRotation = _.get(themeOverrides, "common.axes." + axisType + ".label.rotation", undefined);
         var cartesianRotation = _.get(themeOverrides, "cartesian.axes." + axisType + ".label.rotation", undefined);
         var cartesianPositionRotation = _.get(themeOverrides, "cartesian.axes." + axisType + "." + axisPosition + ".label.rotation", undefined);
@@ -111,12 +111,7 @@
                 }
             }
         }
-<<<<<<< HEAD
-        var axisPosition = isHorizontalChart ? ChartAxisPosition.Left : ChartAxisPosition.Bottom;
-        var axis = find(this.chart.axes, function (axis) { return axis.position === axisPosition; });
-=======
         var axis = find(this.chart.axes, function (currentAxis) { return currentAxis.position === axisPosition; });
->>>>>>> 558c6ff6
         if (axis) {
             axis.label.rotation = labelRotation;
         }
