--- conflicted
+++ resolved
@@ -1,5 +1,5 @@
-import {ChartProxy, ChartProxyParams, UpdateChartParams} from "../chartProxy";
-import {_, AxisOptions, AxisType, CartesianChartOptions, SeriesOptions} from "@ag-grid-community/core";
+import { ChartProxy, ChartProxyParams, UpdateChartParams } from "../chartProxy";
+import { _, AxisOptions, AxisType, CartesianChartOptions, SeriesOptions } from "@ag-grid-community/core";
 import {
     AreaSeries,
     LineSeries,
@@ -14,14 +14,9 @@
     NumberAxis,
     TimeAxis
 } from "ag-charts-community";
-<<<<<<< HEAD
-import {ChartDataModel} from "../../chartDataModel";
-import {isDate} from "../../typeChecker";
-=======
 import { ChartDataModel } from "../../chartDataModel";
 import { isDate } from "../../typeChecker";
 import { deepMerge } from "../../object";
->>>>>>> 558c6ff6
 
 export abstract class CartesianChartProxy<T extends SeriesOptions> extends ChartProxy<CartesianChart | GroupedCategoryChart, CartesianChartOptions<T>> {
 
@@ -85,7 +80,7 @@
         const axisPosition = isHorizontalChart ? ChartAxisPosition.Left : ChartAxisPosition.Bottom;
 
         const chartType = this.getStandaloneChartType();
-        let userThemeOverrideRotation = undefined;
+        let userThemeOverrideRotation;
 
         const commonRotation = _.get(themeOverrides, `common.axes.${axisType}.label.rotation`, undefined);
         const cartesianRotation = _.get(themeOverrides, `cartesian.axes.${axisType}.label.rotation`, undefined);
@@ -117,12 +112,7 @@
             }
         }
 
-<<<<<<< HEAD
-        const axisPosition = isHorizontalChart ? ChartAxisPosition.Left : ChartAxisPosition.Bottom;
-        const axis = find(this.chart.axes, axis => axis.position === axisPosition);
-=======
         const axis = find(this.chart.axes, currentAxis => currentAxis.position === axisPosition);
->>>>>>> 558c6ff6
 
         if (axis) {
             axis.label.rotation = labelRotation;
@@ -241,11 +231,11 @@
         return options.xAxis;
     }
 
-    protected getXAxis(): ChartAxis {
+    protected getXAxis(): ChartAxis | undefined {
         return find(this.chart.axes, a => a.position === ChartAxisPosition.Bottom);
     }
 
-    protected getYAxis(): ChartAxis {
+    protected getYAxis(): ChartAxis | undefined {
         return find(this.chart.axes, a => a.position === ChartAxisPosition.Left);
     }
 
