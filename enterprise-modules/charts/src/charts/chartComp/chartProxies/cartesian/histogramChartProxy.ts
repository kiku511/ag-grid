--- conflicted
+++ resolved
@@ -38,14 +38,10 @@
                 opacity: seriesDefaults.strokeOpacity,
                 width: seriesDefaults.strokeWidth
             },
-<<<<<<< HEAD
-            highlightStyle: seriesDefaults.highlightStyle as HighlightOptions
-=======
             lineDash: seriesDefaults.lineDash ? seriesDefaults.lineDash : [0],
             lineDashOffset: seriesDefaults.lineDashOffset,
             highlightStyle: seriesDefaults.highlightStyle as HighlightOptions,
             listeners: seriesDefaults.listeners
->>>>>>> 338ea6d7
         } as HistogramSeriesOptions;
 
         return options;
@@ -74,14 +70,10 @@
             stroke: seriesDefaults.stroke.colors[0],
             strokeOpacity: seriesDefaults.stroke.opacity,
             strokeWidth: seriesDefaults.stroke.width,
-<<<<<<< HEAD
-            tooltipRenderer: seriesDefaults.tooltip && seriesDefaults.tooltip.enabled && seriesDefaults.tooltip.renderer,
-=======
             tooltip: {
                 enabled: seriesDefaults.tooltip && seriesDefaults.tooltip.enabled,
                 renderer: (seriesDefaults.tooltip && seriesDefaults.tooltip.enabled && seriesDefaults.tooltip.renderer) || undefined,
             },
->>>>>>> 338ea6d7
             type: 'histogram'
         }];
 
