--- conflicted
+++ resolved
@@ -168,21 +168,12 @@
             const axis = find(chart.axes as AgCartesianAxisOptions[], axis => axis.position === axisPosition);
 
             if (axis) {
-<<<<<<< HEAD
-                axis.label.rotation = newValue;
-                if (axis.position === ChartAxisPosition.Bottom) {
-                    // _.set(chartProxy.getChartOptions().xAxis, "label.rotation", newValue); // TODO: fix this
-                } else if (axis.position === ChartAxisPosition.Left) {
-                    // _.set(chartProxy.getChartOptions().yAxis, "label.rotation", newValue);
-                }
-=======
                 axis.label!.rotation = newValue;
                 // if (axis.position === ChartAxisPosition.Bottom) {
                 //     // _.set(chartProxy.getChartOptions().xAxis, "label.rotation", newValue);
                 // } else if (axis.position === ChartAxisPosition.Left) {
                 //     // _.set(chartProxy.getChartOptions().yAxis, "label.rotation", newValue);
                 // }
->>>>>>> 338ea6d7
                 chart.performLayout();
             }
         };
