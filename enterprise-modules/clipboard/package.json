--- conflicted
+++ resolved
@@ -1,10 +1,6 @@
 {
   "name": "@ag-grid-enterprise/clipboard",
-<<<<<<< HEAD
-  "version": "24.1.0",
-=======
   "version": "25.0.0",
->>>>>>> 338ea6d7
   "description": "Advanced Data Grid / Data Table supporting Javascript / React / AngularJS / Web Components",
   "main": "./dist/cjs/main.js",
   "module": "./dist/es6/main.js",
