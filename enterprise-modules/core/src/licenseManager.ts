--- conflicted
+++ resolved
@@ -3,11 +3,7 @@
 
 @Bean('licenseManager')
 export class LicenseManager extends BeanStub {
-<<<<<<< HEAD
-    private static RELEASE_INFORMATION: string = 'MTY1Njg3Mzg0NDQzOQ==';
-=======
     private static RELEASE_INFORMATION: string = 'MTY1NzIxMjEzNTQ0Ng==';
->>>>>>> 51262fba
     private static licenseKey: string;
     private watermarkMessage: string | undefined = undefined;
 
