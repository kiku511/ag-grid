var __extends = (this && this.__extends) || (function () {
    var extendStatics = function (d, b) {
        extendStatics = Object.setPrototypeOf ||
            ({ __proto__: [] } instanceof Array && function (d, b) { d.__proto__ = b; }) ||
            function (d, b) { for (var p in b) if (b.hasOwnProperty(p)) d[p] = b[p]; };
        return extendStatics(d, b);
    };
    return function (d, b) {
        extendStatics(d, b);
        function __() { this.constructor = d; }
        d.prototype = b === null ? Object.create(b) : (__.prototype = b.prototype, new __());
    };
})();
var __decorate = (this && this.__decorate) || function (decorators, target, key, desc) {
    var c = arguments.length, r = c < 3 ? target : desc === null ? desc = Object.getOwnPropertyDescriptor(target, key) : desc, d;
    if (typeof Reflect === "object" && typeof Reflect.decorate === "function") r = Reflect.decorate(decorators, target, key, desc);
    else for (var i = decorators.length - 1; i >= 0; i--) if (d = decorators[i]) r = (c < 3 ? d(r) : c > 3 ? d(target, key, r) : d(target, key)) || r;
    return c > 3 && r && Object.defineProperty(target, key, r), r;
};
import { _, Autowired, Column, Component, Events, KeyCode, PostConstruct, RefSelector } from "@ag-grid-community/core";
var ToolPanelFilterComp = /** @class */ (function (_super) {
    __extends(ToolPanelFilterComp, _super);
    function ToolPanelFilterComp(hideHeader) {
        if (hideHeader === void 0) { hideHeader = false; }
        var _this = _super.call(this, ToolPanelFilterComp.TEMPLATE) || this;
        _this.expanded = false;
        _this.hideHeader = hideHeader;
        return _this;
    }
    ToolPanelFilterComp.prototype.postConstruct = function () {
        this.eExpandChecked = _.createIconNoSpan('columnSelectOpen', this.gridOptionsWrapper);
        this.eExpandUnchecked = _.createIconNoSpan('columnSelectClosed', this.gridOptionsWrapper);
        this.eExpand.appendChild(this.eExpandChecked);
        this.eExpand.appendChild(this.eExpandUnchecked);
    };
    ToolPanelFilterComp.prototype.setColumn = function (column) {
        var _this = this;
        this.column = column;
<<<<<<< HEAD
        this.eFilterName.innerText = this.columnController.getDisplayNameForColumn(this.column, 'header', false);
=======
        this.eFilterName.innerText = this.columnController.getDisplayNameForColumn(this.column, 'filterToolPanel', false) || '';
>>>>>>> 338ea6d7
        this.addManagedListener(this.eFilterToolPanelHeader, 'click', this.toggleExpanded.bind(this));
        this.addManagedListener(this.eFilterToolPanelHeader, 'keydown', function (e) {
            if (e.keyCode === KeyCode.ENTER) {
                _this.toggleExpanded();
            }
        });
        this.addManagedListener(this.eventService, Events.EVENT_FILTER_OPENED, this.onFilterOpened.bind(this));
        this.addInIcon('filter', this.eFilterIcon, this.column);
        _.addOrRemoveCssClass(this.eFilterIcon, 'ag-hidden', !this.isFilterActive());
        _.addCssClass(this.eExpandChecked, 'ag-hidden');
        if (this.hideHeader) {
            _.addOrRemoveCssClass(this.eFilterToolPanelHeader, 'ag-hidden', true);
            this.eFilterToolPanelHeader.removeAttribute('tabindex');
        }
        else {
            this.eFilterToolPanelHeader.setAttribute('tabindex', '0');
        }
        this.addManagedListener(this.column, Column.EVENT_FILTER_CHANGED, this.onFilterChanged.bind(this));
    };
    ToolPanelFilterComp.prototype.getColumn = function () {
        return this.column;
    };
    ToolPanelFilterComp.prototype.getColumnFilterName = function () {
        return this.columnController.getDisplayNameForColumn(this.column, 'filterToolPanel', false);
    };
    ToolPanelFilterComp.prototype.addCssClassToTitleBar = function (cssClass) {
        _.addCssClass(this.eFilterToolPanelHeader, cssClass);
    };
    ToolPanelFilterComp.prototype.addInIcon = function (iconName, eParent, column) {
        if (eParent == null) {
            return;
        }
        var eIcon = _.createIconNoSpan(iconName, this.gridOptionsWrapper, column);
        eParent.appendChild(eIcon);
    };
    ToolPanelFilterComp.prototype.isFilterActive = function () {
        return this.filterManager.isFilterActive(this.column);
    };
    ToolPanelFilterComp.prototype.onFilterChanged = function () {
        _.addOrRemoveCssClass(this.eFilterIcon, 'ag-hidden', !this.isFilterActive());
        this.dispatchEvent({ type: Column.EVENT_FILTER_CHANGED });
    };
    ToolPanelFilterComp.prototype.toggleExpanded = function () {
        this.expanded ? this.collapse() : this.expand();
    };
    ToolPanelFilterComp.prototype.expand = function () {
        var _this = this;
        if (this.expanded)
            return;
        this.expanded = true;
        var container = _.loadTemplate(/* html */ "<div class=\"ag-filter-toolpanel-instance-filter\"></div>");
        var filterPromise = this.filterManager.getOrCreateFilterWrapper(this.column, 'TOOLBAR').filterPromise;
        if (filterPromise) {
            filterPromise.then(function (filter) {
                _this.underlyingFilter = filter;
                container.appendChild(filter.getGui());
                _this.agFilterToolPanelBody.appendChild(container);
                if (filter.afterGuiAttached) {
                    filter.afterGuiAttached({ container: 'toolPanel' });
                }
            });
        }
        _.setDisplayed(this.eExpandChecked, true);
        _.setDisplayed(this.eExpandUnchecked, false);
    };
    ToolPanelFilterComp.prototype.collapse = function () {
        if (!this.expanded)
            return;
        this.expanded = false;
        this.agFilterToolPanelBody.removeChild(this.agFilterToolPanelBody.children[0]);
        _.setDisplayed(this.eExpandChecked, false);
        _.setDisplayed(this.eExpandUnchecked, true);
    };
    ToolPanelFilterComp.prototype.refreshFilter = function () {
        if (!this.expanded) {
            return;
        }
        var filter = this.underlyingFilter;
        if (!filter)
            return;
        // set filters should be updated when the filter has been changed elsewhere, i.e. via api. Note that we can't
        // use 'afterGuiAttached' to refresh the virtual list as it also focuses on the mini filter which changes the
        // scroll position in the filter list panel
        if (typeof filter.refreshVirtualList === 'function') {
            filter.refreshVirtualList();
        }
    };
    ToolPanelFilterComp.prototype.onFilterOpened = function (event) {
        if (event.source !== 'COLUMN_MENU') {
            return;
        }
        if (event.column !== this.column) {
            return;
        }
        if (!this.expanded) {
            return;
        }
        this.collapse();
    };
    ToolPanelFilterComp.TEMPLATE = "\n        <div class=\"ag-filter-toolpanel-instance\">\n            <div class=\"ag-filter-toolpanel-header ag-filter-toolpanel-instance-header\" ref=\"eFilterToolPanelHeader\">\n                <div ref=\"eExpand\" class=\"ag-filter-toolpanel-expand\"></div>\n                <span ref=\"eFilterName\" class=\"ag-header-cell-text\"></span>\n                <span ref=\"eFilterIcon\" class=\"ag-header-icon ag-filter-icon ag-filter-toolpanel-instance-header-icon\" aria-hidden=\"true\"></span>\n            </div>\n            <div class=\"ag-filter-toolpanel-instance-body ag-filter\" ref=\"agFilterToolPanelBody\"></div>\n        </div>";
    __decorate([
        RefSelector('eFilterToolPanelHeader')
    ], ToolPanelFilterComp.prototype, "eFilterToolPanelHeader", void 0);
    __decorate([
        RefSelector('eFilterName')
    ], ToolPanelFilterComp.prototype, "eFilterName", void 0);
    __decorate([
        RefSelector('agFilterToolPanelBody')
    ], ToolPanelFilterComp.prototype, "agFilterToolPanelBody", void 0);
    __decorate([
        RefSelector('eFilterIcon')
    ], ToolPanelFilterComp.prototype, "eFilterIcon", void 0);
    __decorate([
        RefSelector('eExpand')
    ], ToolPanelFilterComp.prototype, "eExpand", void 0);
    __decorate([
        Autowired('filterManager')
    ], ToolPanelFilterComp.prototype, "filterManager", void 0);
    __decorate([
        Autowired('columnController')
    ], ToolPanelFilterComp.prototype, "columnController", void 0);
    __decorate([
        PostConstruct
    ], ToolPanelFilterComp.prototype, "postConstruct", null);
    return ToolPanelFilterComp;
}(Component));
export { ToolPanelFilterComp };<|MERGE_RESOLUTION|>--- conflicted
+++ resolved
@@ -36,11 +36,7 @@
     ToolPanelFilterComp.prototype.setColumn = function (column) {
         var _this = this;
         this.column = column;
-<<<<<<< HEAD
-        this.eFilterName.innerText = this.columnController.getDisplayNameForColumn(this.column, 'header', false);
-=======
         this.eFilterName.innerText = this.columnController.getDisplayNameForColumn(this.column, 'filterToolPanel', false) || '';
->>>>>>> 338ea6d7
         this.addManagedListener(this.eFilterToolPanelHeader, 'click', this.toggleExpanded.bind(this));
         this.addManagedListener(this.eFilterToolPanelHeader, 'keydown', function (e) {
             if (e.keyCode === KeyCode.ENTER) {
