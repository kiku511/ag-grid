"use strict";
var __extends = (this && this.__extends) || (function () {
    var extendStatics = function (d, b) {
        extendStatics = Object.setPrototypeOf ||
            ({ __proto__: [] } instanceof Array && function (d, b) { d.__proto__ = b; }) ||
            function (d, b) { for (var p in b) if (b.hasOwnProperty(p)) d[p] = b[p]; };
        return extendStatics(d, b);
    };
    return function (d, b) {
        extendStatics(d, b);
        function __() { this.constructor = d; }
        d.prototype = b === null ? Object.create(b) : (__.prototype = b.prototype, new __());
    };
})();
var __assign = (this && this.__assign) || function () {
    __assign = Object.assign || function(t) {
        for (var s, i = 1, n = arguments.length; i < n; i++) {
            s = arguments[i];
            for (var p in s) if (Object.prototype.hasOwnProperty.call(s, p))
                t[p] = s[p];
        }
        return t;
    };
    return __assign.apply(this, arguments);
};
var __decorate = (this && this.__decorate) || function (decorators, target, key, desc) {
    var c = arguments.length, r = c < 3 ? target : desc === null ? desc = Object.getOwnPropertyDescriptor(target, key) : desc, d;
    if (typeof Reflect === "object" && typeof Reflect.decorate === "function") r = Reflect.decorate(decorators, target, key, desc);
    else for (var i = decorators.length - 1; i >= 0; i--) if (d = decorators[i]) r = (c < 3 ? d(r) : c > 3 ? d(target, key, r) : d(target, key)) || r;
    return c > 3 && r && Object.defineProperty(target, key, r), r;
};
Object.defineProperty(exports, "__esModule", { value: true });
var core_1 = require("@ag-grid-community/core");
var menu_1 = require("@ag-grid-enterprise/menu");
var MultiFilter = /** @class */ (function (_super) {
    __extends(MultiFilter, _super);
    function MultiFilter() {
        var _this = _super.call(this, /* html */ "<div class=\"ag-multi-filter ag-menu-list-compact\"></div>", true) || this;
        _this.filterDefs = [];
        _this.filters = [];
        _this.guiDestroyFuncs = [];
        _this.activeFilterIndices = [];
        _this.lastActivatedMenuItem = null;
        return _this;
    }
    MultiFilter.getFilterDefs = function (params) {
        var filters = params.filters;
        return filters && filters.length > 0 ?
            filters :
            [{ filter: 'agTextColumnFilter' }, { filter: 'agSetColumnFilter' }];
    };
    MultiFilter.prototype.init = function (params) {
        var _this = this;
        this.params = params;
        this.filterDefs = MultiFilter.getFilterDefs(params);
        var column = params.column, filterChangedCallback = params.filterChangedCallback;
        this.column = column;
        this.filterChangedCallback = filterChangedCallback;
        var filterPromises = [];
        core_1._.forEach(this.filterDefs, function (filterDef, index) {
            var filterPromise = _this.createFilter(filterDef, index);
            if (filterPromise != null) {
                filterPromises.push(filterPromise);
            }
        });
        // we have to refresh the GUI here to ensure that Angular components are not rendered in odd places
        return core_1.AgPromise
            .all(filterPromises)
            .then(function (filters) { _this.filters = filters; _this.refreshGui('columnMenu'); });
    };
    MultiFilter.prototype.refreshGui = function (container) {
        var _this = this;
        if (container === this.lastOpenedInContainer) {
            return;
        }
        this.clearGui();
        this.destroyChildren();
        core_1._.forEach(this.filters, function (filter, index) {
            if (index > 0) {
                _this.appendChild(core_1._.loadTemplate(/* html */ "<div class=\"ag-filter-separator\"></div>"));
            }
            var filterDef = _this.filterDefs[index];
            var filterTitle = _this.getFilterTitle(filter, filterDef);
            var filterGui;
            if (filterDef.display === 'subMenu' && container !== 'toolPanel') {
                // prevent sub-menu being used in tool panel
                var menuItem = _this.insertFilterMenu(filter, filterTitle);
                filterGui = menuItem.getGui();
            }
            else if (filterDef.display === 'subMenu' || filterDef.display === 'accordion') {
                // sub-menus should appear as groups in the tool panel
                var group = _this.insertFilterGroup(filter, filterTitle);
                filterGui = group.getGui();
            }
            else {
                // display inline
                filterGui = filter.getGui();
            }
            _this.appendChild(filterGui);
        });
        this.lastOpenedInContainer = container;
    };
    MultiFilter.prototype.getFilterTitle = function (filter, filterDef) {
        if (filterDef.title != null) {
            return filterDef.title;
        }
        var filterWithoutType = filter;
        return typeof filterWithoutType.getFilterTitle === 'function' ? filterWithoutType.getFilterTitle() : 'Filter';
    };
    MultiFilter.prototype.destroyChildren = function () {
        core_1._.forEach(this.guiDestroyFuncs, function (func) { return func(); });
        this.guiDestroyFuncs.length = 0;
    };
    MultiFilter.prototype.insertFilterMenu = function (filter, name) {
        var _this = this;
        var menuItem = this.createBean(new menu_1.MenuItemComponent({
            name: name,
            subMenu: filter,
            cssClasses: ['ag-multi-filter-menu-item'],
            isCompact: true,
            isAnotherSubMenuOpen: function () { return false; },
        }));
        menuItem.setParentComponent(this);
        this.guiDestroyFuncs.push(function () { return _this.destroyBean(menuItem); });
        this.addManagedListener(menuItem, menu_1.MenuItemComponent.EVENT_MENU_ITEM_ACTIVATED, function (event) {
            if (_this.lastActivatedMenuItem && _this.lastActivatedMenuItem !== event.menuItem) {
                _this.lastActivatedMenuItem.deactivate();
            }
            _this.lastActivatedMenuItem = event.menuItem;
        });
        menuItem.addGuiEventListener('focusin', function () { return menuItem.activate(); });
        menuItem.addGuiEventListener('focusout', function () {
            if (!menuItem.isSubMenuOpen()) {
                menuItem.deactivate();
            }
        });
        return menuItem;
    };
    MultiFilter.prototype.insertFilterGroup = function (filter, title) {
        var _this = this;
        var group = this.createBean(new core_1.AgGroupComponent({
            title: title,
            cssIdentifier: 'multi-filter',
        }));
        this.guiDestroyFuncs.push(function () { return _this.destroyBean(group); });
        group.addItem(filter.getGui());
        group.toggleGroupExpand(false);
        if (filter.afterGuiAttached) {
            var params_1 = { container: this.lastOpenedInContainer, suppressFocus: true };
            group.addManagedListener(group, core_1.AgGroupComponent.EVENT_EXPANDED, function () { return filter.afterGuiAttached(params_1); });
        }
        return group;
    };
    MultiFilter.prototype.isFilterActive = function () {
        return core_1._.some(this.filters, function (filter) { return filter.isFilterActive(); });
    };
    MultiFilter.prototype.getLastActiveFilterIndex = function () {
        return this.activeFilterIndices.length > 0 ? this.activeFilterIndices[this.activeFilterIndices.length - 1] : null;
    };
    MultiFilter.prototype.doesFilterPass = function (params, filterToSkip) {
        var rowPasses = true;
        this.filters.forEach(function (filter) {
            if (!rowPasses || filter === filterToSkip || !filter.isFilterActive()) {
                return;
            }
            rowPasses = filter.doesFilterPass(params);
        });
        return rowPasses;
    };
    MultiFilter.prototype.getFilterType = function () {
        return 'multi';
    };
    MultiFilter.prototype.getModelFromUi = function () {
        if (!this.isFilterActive()) {
            return null;
        }
        var model = {
            filterType: this.getFilterType(),
            filterModels: core_1._.map(this.filters, function (filter) {
                var providedFilter = filter;
                if (filter.isFilterActive() && typeof providedFilter.getModelFromUi === 'function') {
                    return providedFilter.getModelFromUi();
                }
                return null;
            })
        };
        return model;
    };
    MultiFilter.prototype.getModel = function () {
        if (!this.isFilterActive()) {
            return null;
        }
        var model = {
            filterType: this.getFilterType(),
            filterModels: core_1._.map(this.filters, function (filter) {
                if (filter.isFilterActive()) {
                    return filter.getModel();
                }
                return null;
            })
        };
        return model;
    };
    MultiFilter.prototype.setModel = function (model) {
<<<<<<< HEAD
        var setFilterModel = function (filter, model) {
            return new core_1.Promise(function (resolve) {
                var promise = filter.setModel(model);
                if (promise == null) {
                    resolve();
                }
                else {
                    promise.then(function () { return resolve(); });
                }
=======
        var setFilterModel = function (filter, filterModel) {
            return new core_1.AgPromise(function (resolve) {
                var promise = filter.setModel(filterModel);
                promise ? promise.then(function () { return resolve(); }) : resolve();
>>>>>>> 338ea6d7
            });
        };
        var promises = [];
        if (model == null) {
            promises = core_1._.map(this.filters, function (filter) { return setFilterModel(filter, null); });
        }
        else {
            core_1._.forEach(this.filters, function (filter, index) {
                var filterModel = model.filterModels.length > index ? model.filterModels[index] : null;
                promises.push(setFilterModel(filter, filterModel));
            });
        }
        return core_1.AgPromise.all(promises).then(function () { });
    };
    MultiFilter.prototype.getChildFilterInstance = function (index) {
        return this.filters[index];
    };
    MultiFilter.prototype.afterGuiAttached = function (params) {
        if (params) {
            this.refreshGui(params.container);
        }
        var filters = this.params.filters;
        var suppressFocus = filters && core_1._.some(filters, function (filter) { return filter.display && filter.display !== 'inline'; });
        this.executeFunctionIfExists('afterGuiAttached', __assign(__assign({}, params || {}), { suppressFocus: suppressFocus }));
        if (suppressFocus) {
            // reset focus to the top of the container, and blur
            this.forceFocusOutOfContainer(true);
        }
    };
    MultiFilter.prototype.onAnyFilterChanged = function () {
        this.executeFunctionIfExists('onAnyFilterChanged');
    };
    MultiFilter.prototype.onNewRowsLoaded = function () {
        this.executeFunctionIfExists('onNewRowsLoaded');
    };
    MultiFilter.prototype.destroy = function () {
        var _this = this;
        core_1._.forEach(this.filters, function (filter) {
            filter.setModel(null);
            _this.destroyBean(filter);
        });
        this.filters.length = 0;
        this.destroyChildren();
        _super.prototype.destroy.call(this);
    };
    MultiFilter.prototype.executeFunctionIfExists = function (name) {
        var params = [];
        for (var _i = 1; _i < arguments.length; _i++) {
            params[_i - 1] = arguments[_i];
        }
        // The first filter is always the "dominant" one. By iterating in reverse order we ensure the first filter
        // always gets the last say
        core_1._.forEachReverse(this.filters, function (filter) {
            var func = filter[name];
            if (typeof func === 'function') {
                func.apply(filter, params);
            }
        });
    };
    MultiFilter.prototype.createFilter = function (filterDef, index) {
        var _this = this;
        var _a = this.params, filterModifiedCallback = _a.filterModifiedCallback, doesRowPassOtherFilter = _a.doesRowPassOtherFilter;
        var filterInstance;
        var filterParams = __assign(__assign({}, this.filterManager.createFilterParams(this.column, this.column.getColDef())), { filterModifiedCallback: filterModifiedCallback, filterChangedCallback: function () { return _this.filterChanged(index); }, doesRowPassOtherFilter: function (node) {
                return doesRowPassOtherFilter(node) && _this.doesFilterPass({ node: node, data: node.data }, filterInstance);
            } });
        var filterPromise = this.userComponentFactory.newFilterComponent(filterDef, filterParams, 'agTextColumnFilter');
        if (filterPromise != null) {
            return filterPromise.then(function (filter) { return filterInstance = filter; });
        }
        return filterPromise;
    };
    MultiFilter.prototype.filterChanged = function (index) {
        var changedFilter = this.filters[index];
        core_1._.removeFromArray(this.activeFilterIndices, index);
        if (changedFilter.isFilterActive()) {
            this.activeFilterIndices.push(index);
        }
        this.filterChangedCallback();
        core_1._.forEach(this.filters, function (filter) {
            if (filter === changedFilter) {
                return;
            }
            if (typeof filter.onAnyFilterChanged === 'function') {
                filter.onAnyFilterChanged();
            }
        });
    };
    MultiFilter.prototype.onFocusIn = function (e) {
        if (this.lastActivatedMenuItem != null && !this.lastActivatedMenuItem.getGui().contains(e.target)) {
            this.lastActivatedMenuItem.deactivate();
            this.lastActivatedMenuItem = null;
        }
    };
    __decorate([
        core_1.Autowired('filterManager')
    ], MultiFilter.prototype, "filterManager", void 0);
    __decorate([
        core_1.Autowired('userComponentFactory')
    ], MultiFilter.prototype, "userComponentFactory", void 0);
    return MultiFilter;
}(core_1.ManagedFocusComponent));
exports.MultiFilter = MultiFilter;
//# sourceMappingURL=multiFilter.js.map<|MERGE_RESOLUTION|>--- conflicted
+++ resolved
@@ -202,22 +202,10 @@
         return model;
     };
     MultiFilter.prototype.setModel = function (model) {
-<<<<<<< HEAD
-        var setFilterModel = function (filter, model) {
-            return new core_1.Promise(function (resolve) {
-                var promise = filter.setModel(model);
-                if (promise == null) {
-                    resolve();
-                }
-                else {
-                    promise.then(function () { return resolve(); });
-                }
-=======
         var setFilterModel = function (filter, filterModel) {
             return new core_1.AgPromise(function (resolve) {
                 var promise = filter.setModel(filterModel);
                 promise ? promise.then(function () { return resolve(); }) : resolve();
->>>>>>> 338ea6d7
             });
         };
         var promises = [];
