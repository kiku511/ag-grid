import {
    Bean,
    BeanStub,
    IRowNodeStage,
    Autowired,
    ColumnController,
    ValueService,
    RowNode,
    Column,
    StageExecuteParams,
    IAggFunc,
    GridApi,
    ColumnApi,
    ChangedPath,
    IAggFuncParams,
    _
} from "@ag-grid-community/core";
import { PivotStage } from "./pivotStage";
import { AggFuncService } from "./aggFuncService";

interface AggregationDetails {
    changedPath: ChangedPath;
    valueColumns: Column[];
    pivotColumns: Column[];
}

@Bean('aggregationStage')
export class AggregationStage extends BeanStub implements IRowNodeStage {

    @Autowired('columnController') private columnController: ColumnController;
    @Autowired('valueService') private valueService: ValueService;
    @Autowired('pivotStage') private pivotStage: PivotStage;
    @Autowired('aggFuncService') private aggFuncService: AggFuncService;
    @Autowired('gridApi') private gridApi: GridApi;
    @Autowired('columnApi') private columnApi: ColumnApi;

    private filteredOnly: boolean;

    // it's possible to recompute the aggregate without doing the other parts
    // + gridApi.recomputeAggregates()
    public execute(params: StageExecuteParams): any {
        // if changed path is active, it means we came from a) change detection or b) transaction update.
        // for both of these, if no value columns are present, it means there is nothing to aggregate now
        // and there is no cleanup to be done (as value columns don't change between transactions or change
        // detections). if no value columns and no changed path, means we have to go through all nodes in
        // case we need to clean up agg data from before.
        const noValueColumns = _.missingOrEmpty(this.columnController.getValueColumns());
        const noUserAgg = !this.gridOptionsWrapper.getGroupRowAggNodesFunc();
        const changedPathActive = params.changedPath && params.changedPath.isActive();
        if (noValueColumns && noUserAgg && changedPathActive) { return; }

        const aggDetails = this.createAggDetails(params);

        this.recursivelyCreateAggData(aggDetails);
    }

    private createAggDetails(params: StageExecuteParams): AggregationDetails {

        const pivotActive = this.columnController.isPivotActive();

        const measureColumns = this.columnController.getValueColumns();
        const pivotColumns = pivotActive ? this.columnController.getPivotColumns() : [];

        const aggDetails = {
            changedPath: params.changedPath,
            valueColumns: measureColumns,
            pivotColumns: pivotColumns
        } as AggregationDetails;

        return aggDetails;
    }

    private recursivelyCreateAggData(aggDetails: AggregationDetails) {

        // update prop, in case changed since last time
        this.filteredOnly = !this.gridOptionsWrapper.isSuppressAggFilteredOnly();

        const callback = (rowNode: RowNode) => {

            const hasNoChildren = !rowNode.hasChildren();
            if (hasNoChildren) {
                // this check is needed for TreeData, in case the node is no longer a child,
                // but it was a child previously.
                if (rowNode.aggData) {
                    rowNode.setAggData(null);
                }
                // never agg data for leaf nodes
                return;
            }

            //Optionally prevent the aggregation at the root Node
            //https://ag-grid.atlassian.net/browse/AG-388
            const isRootNode = rowNode.level === -1;
            if (isRootNode) {
                const notPivoting = !this.columnController.isPivotMode();
                const suppressAggAtRootLevel = this.gridOptionsWrapper.isSuppressAggAtRootLevel();
                if (suppressAggAtRootLevel && notPivoting) { return; }
            }

            this.aggregateRowNode(rowNode, aggDetails);
        };

        aggDetails.changedPath.forEachChangedNodeDepthFirst(callback, true);
    }

    private aggregateRowNode(rowNode: RowNode, aggDetails: AggregationDetails): void {

        const measureColumnsMissing = aggDetails.valueColumns.length === 0;
        const pivotColumnsMissing = aggDetails.pivotColumns.length === 0;
        const userFunc = this.gridOptionsWrapper.getGroupRowAggNodesFunc();

        let aggResult: any;
        if (userFunc) {
            aggResult = userFunc(rowNode.childrenAfterFilter);
        } else if (measureColumnsMissing) {
            aggResult = null;
        } else if (pivotColumnsMissing) {
            aggResult = this.aggregateRowNodeUsingValuesOnly(rowNode, aggDetails);
        } else {
            aggResult = this.aggregateRowNodeUsingValuesAndPivot(rowNode);
        }

        rowNode.setAggData(aggResult);

        // if we are grouping, then it's possible there is a sibling footer
        // to the group, so update the data here also if there is one
        if (rowNode.sibling) {
            rowNode.sibling.setAggData(aggResult);
        }
    }

    private aggregateRowNodeUsingValuesAndPivot(rowNode: RowNode): any {
        const result: any = {};
        const pivotColumnDefs = this.pivotStage.getPivotColumnDefs();

        // Step 1: process value columns
        pivotColumnDefs
            .filter(v => !_.exists(v.pivotTotalColumnIds)) // only process pivot value columns
            .forEach(valueColDef => {
                const keys: string[] = valueColDef.pivotKeys || [];
                let values: any[];
                const valueColumn: Column = valueColDef.pivotValueColumn as Column;
                const colId = valueColDef.colId as string;

                if (rowNode.leafGroup) {
                    // lowest level group, get the values from the mapped set
                    values = this.getValuesFromMappedSet(rowNode.childrenMapped, keys, valueColumn);
                } else {
                    // value columns and pivot columns, non-leaf group
                    values = this.getValuesPivotNonLeaf(rowNode, colId);
                }

                result[colId] = this.aggregateValues(values, valueColumn.getAggFunc(), valueColumn, rowNode);
            });

        // Step 2: process total columns
        pivotColumnDefs
            .filter(v => _.exists(v.pivotTotalColumnIds)) // only process pivot total columns
            .forEach(totalColDef => {
                const aggResults: any[] = [];
                const {pivotValueColumn, pivotTotalColumnIds, colId} = totalColDef;

                //retrieve results for colIds associated with this pivot total column
                if (!pivotTotalColumnIds || !pivotTotalColumnIds.length) {
                    return;
                }

                pivotTotalColumnIds.forEach((colId: string) => {
                    aggResults.push(result[colId]);
                });

                result[colId as string] = this.aggregateValues(aggResults, (pivotValueColumn as Column).getAggFunc(), pivotValueColumn, rowNode);
            });

        return result;
    }

    private aggregateRowNodeUsingValuesOnly(rowNode: RowNode, aggDetails: AggregationDetails): any {
        const result: any = {};

        const changedValueColumns = aggDetails.changedPath.isActive() ?
            aggDetails.changedPath.getValueColumnsForNode(rowNode, aggDetails.valueColumns)
            : aggDetails.valueColumns;

        const notChangedValueColumns = aggDetails.changedPath.isActive() ?
            aggDetails.changedPath.getNotValueColumnsForNode(rowNode, aggDetails.valueColumns)
            : null;

        const values2d = this.getValuesNormal(rowNode, changedValueColumns);
        const oldValues = rowNode.aggData;

        changedValueColumns.forEach((valueColumn: Column, index: number) => {
            result[valueColumn.getId()] = this.aggregateValues(values2d[index], valueColumn.getAggFunc(), valueColumn, rowNode);
        });

        if (notChangedValueColumns && oldValues) {
            notChangedValueColumns.forEach((valueColumn: Column) => {
                result[valueColumn.getId()] = oldValues[valueColumn.getId()];
            });
        }

        return result;
    }

    private getValuesPivotNonLeaf(rowNode: RowNode, colId: string): any[] {
        const values: any[] = [];
        rowNode.childrenAfterFilter.forEach((node: RowNode) => {
            const value = node.aggData[colId];
            values.push(value);
        });
        return values;
    }

    private getValuesFromMappedSet(mappedSet: any, keys: string[], valueColumn: Column): any[] {
        let mapPointer = mappedSet;
        keys.forEach(key => (mapPointer = mapPointer ? mapPointer[key] : null));

        if (!mapPointer) {
            return [];
        }

        const values: any = [];
        mapPointer.forEach((rowNode: RowNode) => {
            const value = this.valueService.getValue(valueColumn, rowNode);
            values.push(value);
        });

        return values;
    }

    private getValuesNormal(rowNode: RowNode, valueColumns: Column[]): any[][] {
        // create 2d array, of all values for all valueColumns
        const values: any[][] = [];
        valueColumns.forEach(() => values.push([]));

        const valueColumnCount = valueColumns.length;

        const nodeList = this.filteredOnly ? rowNode.childrenAfterFilter : rowNode.childrenAfterGroup;
        const rowCount = nodeList!.length;

        for (let i = 0; i < rowCount; i++) {
            const childNode = nodeList![i];
            for (let j = 0; j < valueColumnCount; j++) {
                const valueColumn = valueColumns[j];
                // if the row is a group, then it will only have an agg result value,
                // which means valueGetter is never used.
                const value = this.valueService.getValue(valueColumn, childNode);
                values[j].push(value);
            }
        }

        return values;
    }

    public aggregateValues(values: any[], aggFuncOrString: string | IAggFunc, column?: Column, rowNode?: RowNode): any {
        const aggFunc = typeof aggFuncOrString === 'string' ?
            this.aggFuncService.getAggFunc(aggFuncOrString) : 
            aggFuncOrString;

        if (typeof aggFunc !== 'function') {
            console.error(`AG Grid: unrecognised aggregation function ${aggFuncOrString}`);
            return null;
        }

        const deprecationWarning = () => {
<<<<<<< HEAD
            _.doOnce(()=> {
                console.warn('ag-Grid: since v24.0, custom aggregation functions take a params object. Please alter your aggregation function to use params.values')
=======
            _.doOnce(() => {
                console.warn('AG Grid: since v24.0, custom aggregation functions take a params object. Please alter your aggregation function to use params.values');
>>>>>>> 558c6ff6
            }, 'aggregationStage.aggregateValues Deprecation');
        };

        const aggFuncAny = aggFunc as IAggFunc;
        const params: IAggFuncParams = {
            values: values,
            column: column,
            colDef: column ? column.getColDef() : undefined,
            rowNode: rowNode,
            data: rowNode ? rowNode.data : undefined,
            api: this.gridApi,
            columnApi: this.columnApi,
            context: this.gridOptionsWrapper.getContext(),
            // the three things below are for logging warning messages in case anyone is treating
            // the params object as an array. in previous grid versions, we didn't pass params object,
            // but passed values array instead.
            forEach: (callback: (value: any, index: number, array: any[]) => void, thisArg?: any) => {
                deprecationWarning();
                return values.forEach(callback, thisArg);
            },
            get length() {
                deprecationWarning();
                return values.length;
            },
            set length(val: number) {
                deprecationWarning();
                values.length = val;
            }
        } as any; // the "as any" is needed to allow the deprecation warning messages

        return aggFuncAny(params);
    }
}<|MERGE_RESOLUTION|>--- conflicted
+++ resolved
@@ -111,7 +111,7 @@
 
         let aggResult: any;
         if (userFunc) {
-            aggResult = userFunc(rowNode.childrenAfterFilter);
+            aggResult = userFunc(rowNode.childrenAfterFilter!);
         } else if (measureColumnsMissing) {
             aggResult = null;
         } else if (pivotColumnsMissing) {
@@ -139,8 +139,8 @@
             .forEach(valueColDef => {
                 const keys: string[] = valueColDef.pivotKeys || [];
                 let values: any[];
-                const valueColumn: Column = valueColDef.pivotValueColumn as Column;
-                const colId = valueColDef.colId as string;
+                const valueColumn: Column = valueColDef.pivotValueColumn!;
+                const colId = valueColDef.colId!;
 
                 if (rowNode.leafGroup) {
                     // lowest level group, get the values from the mapped set
@@ -150,7 +150,7 @@
                     values = this.getValuesPivotNonLeaf(rowNode, colId);
                 }
 
-                result[colId] = this.aggregateValues(values, valueColumn.getAggFunc(), valueColumn, rowNode);
+                result[colId] = this.aggregateValues(values, valueColumn.getAggFunc()!, valueColumn, rowNode);
             });
 
         // Step 2: process total columns
@@ -158,18 +158,18 @@
             .filter(v => _.exists(v.pivotTotalColumnIds)) // only process pivot total columns
             .forEach(totalColDef => {
                 const aggResults: any[] = [];
-                const {pivotValueColumn, pivotTotalColumnIds, colId} = totalColDef;
+                const { pivotValueColumn, pivotTotalColumnIds, colId } = totalColDef;
 
                 //retrieve results for colIds associated with this pivot total column
                 if (!pivotTotalColumnIds || !pivotTotalColumnIds.length) {
                     return;
                 }
 
-                pivotTotalColumnIds.forEach((colId: string) => {
-                    aggResults.push(result[colId]);
+                pivotTotalColumnIds.forEach((currentColId: string) => {
+                    aggResults.push(result[currentColId]);
                 });
 
-                result[colId as string] = this.aggregateValues(aggResults, (pivotValueColumn as Column).getAggFunc(), pivotValueColumn, rowNode);
+                result[colId!] = this.aggregateValues(aggResults, pivotValueColumn!.getAggFunc()!, pivotValueColumn!, rowNode);
             });
 
         return result;
@@ -190,7 +190,7 @@
         const oldValues = rowNode.aggData;
 
         changedValueColumns.forEach((valueColumn: Column, index: number) => {
-            result[valueColumn.getId()] = this.aggregateValues(values2d[index], valueColumn.getAggFunc(), valueColumn, rowNode);
+            result[valueColumn.getId()] = this.aggregateValues(values2d[index], valueColumn.getAggFunc()!, valueColumn, rowNode);
         });
 
         if (notChangedValueColumns && oldValues) {
@@ -204,7 +204,7 @@
 
     private getValuesPivotNonLeaf(rowNode: RowNode, colId: string): any[] {
         const values: any[] = [];
-        rowNode.childrenAfterFilter.forEach((node: RowNode) => {
+        rowNode.childrenAfterFilter!.forEach((node: RowNode) => {
             const value = node.aggData[colId];
             values.push(value);
         });
@@ -254,7 +254,7 @@
 
     public aggregateValues(values: any[], aggFuncOrString: string | IAggFunc, column?: Column, rowNode?: RowNode): any {
         const aggFunc = typeof aggFuncOrString === 'string' ?
-            this.aggFuncService.getAggFunc(aggFuncOrString) : 
+            this.aggFuncService.getAggFunc(aggFuncOrString) :
             aggFuncOrString;
 
         if (typeof aggFunc !== 'function') {
@@ -263,17 +263,12 @@
         }
 
         const deprecationWarning = () => {
-<<<<<<< HEAD
-            _.doOnce(()=> {
-                console.warn('ag-Grid: since v24.0, custom aggregation functions take a params object. Please alter your aggregation function to use params.values')
-=======
             _.doOnce(() => {
                 console.warn('AG Grid: since v24.0, custom aggregation functions take a params object. Please alter your aggregation function to use params.values');
->>>>>>> 558c6ff6
             }, 'aggregationStage.aggregateValues Deprecation');
         };
 
-        const aggFuncAny = aggFunc as IAggFunc;
+        const aggFuncAny = aggFunc;
         const params: IAggFuncParams = {
             values: values,
             column: column,
