--- conflicted
+++ resolved
@@ -9,13 +9,9 @@
     SetFilterModelValuesType[SetFilterModelValuesType["TAKEN_FROM_GRID_VALUES"] = 2] = "TAKEN_FROM_GRID_VALUES";
 })(SetFilterModelValuesType = exports.SetFilterModelValuesType || (exports.SetFilterModelValuesType = {}));
 var SetValueModel = /** @class */ (function () {
-    function SetValueModel(rowModel, valueGetter, filterParams, colDef, column, doesRowPassOtherFilters, suppressSorting, setIsLoading, valueFormatterService, translate) {
+    function SetValueModel(filterParams, setIsLoading, valueFormatterService, translate) {
         var _this = this;
         this.filterParams = filterParams;
-        this.colDef = colDef;
-        this.column = column;
-        this.doesRowPassOtherFilters = doesRowPassOtherFilters;
-        this.suppressSorting = suppressSorting;
         this.setIsLoading = setIsLoading;
         this.valueFormatterService = valueFormatterService;
         this.translate = translate;
@@ -33,8 +29,6 @@
         this.displayedValues = [];
         /** Values that have been selected for this filter. */
         this.selectedValues = new Set();
-<<<<<<< HEAD
-=======
         this.initialised = false;
         var column = filterParams.column, colDef = filterParams.colDef, textFormatter = filterParams.textFormatter, doesRowPassOtherFilter = filterParams.doesRowPassOtherFilter, suppressSorting = filterParams.suppressSorting, comparator = filterParams.comparator, rowModel = filterParams.rowModel, valueGetter = filterParams.valueGetter, values = filterParams.values;
         this.column = column;
@@ -43,12 +37,9 @@
         this.doesRowPassOtherFilters = doesRowPassOtherFilter;
         this.suppressSorting = suppressSorting || false;
         this.comparator = comparator || colDef.comparator || core_1._.defaultComparator;
->>>>>>> 558c6ff6
         if (rowModel.getType() === core_1.Constants.ROW_MODEL_TYPE_CLIENT_SIDE) {
             this.clientSideValuesExtractor = new clientSideValueExtractor_1.ClientSideValuesExtractor(rowModel, colDef, valueGetter);
         }
-        this.formatter = this.filterParams.textFormatter || core_1.TextFilter.DEFAULT_FORMATTER;
-        var values = this.filterParams.values;
         if (values == null) {
             this.valuesType = SetFilterModelValuesType.TAKEN_FROM_GRID_VALUES;
         }
@@ -58,7 +49,7 @@
                 SetFilterModelValuesType.PROVIDED_CALLBACK;
             this.providedValues = values;
         }
-        this.updateAllValues().then(function (values) { return _this.resetSelectionState(values); });
+        this.updateAllValues().then(function (updatedValues) { return _this.resetSelectionState(updatedValues || []); });
     }
     SetValueModel.prototype.addEventListener = function (eventType, listener, async) {
         this.localEventService.addEventListener(eventType, listener, async);
@@ -112,7 +103,7 @@
                 case SetFilterModelValuesType.PROVIDED_LIST: {
                     var values = _this.valuesType === SetFilterModelValuesType.TAKEN_FROM_GRID_VALUES ?
                         _this.getValuesFromRows(false) : core_1._.toStrings(_this.providedValues);
-                    var sortedValues = _this.sortValues(values);
+                    var sortedValues = _this.sortValues(values || []);
                     _this.allValues = sortedValues;
                     resolve(sortedValues);
                     break;
@@ -124,7 +115,7 @@
                         success: function (values) {
                             var processedValues = core_1._.toStrings(values);
                             _this.setIsLoading(false);
-                            var sortedValues = _this.sortValues(processedValues);
+                            var sortedValues = _this.sortValues(processedValues || []);
                             _this.allValues = sortedValues;
                             resolve(sortedValues);
                         },
@@ -137,11 +128,7 @@
                     throw new Error('Unrecognised valuesType');
             }
         });
-<<<<<<< HEAD
-        this.allValuesPromise.then(function (values) { return _this.updateAvailableValues(values); });
-=======
         this.allValuesPromise.then(function (values) { return _this.updateAvailableValues(values || []); }).then(function () { return _this.initialised = true; });
->>>>>>> 558c6ff6
         return this.allValuesPromise;
     };
     SetValueModel.prototype.setValuesType = function (value) {
@@ -167,14 +154,11 @@
         if (this.suppressSorting) {
             return values;
         }
-        var comparator = this.filterParams.comparator ||
-            this.colDef.comparator ||
-            core_1._.defaultComparator;
         if (!this.filterParams.excelMode || values.indexOf(null) < 0) {
-            return values.sort(comparator);
+            return values.sort(this.comparator);
         }
         // ensure the blank value always appears last
-        return core_1._.filter(values, function (v) { return v != null; }).sort(comparator).concat(null);
+        return core_1._.filter(values, function (v) { return v != null; }).sort(this.comparator).concat(null);
     };
     SetValueModel.prototype.getValuesFromRows = function (removeUnavailableValues) {
         var _this = this;
@@ -210,7 +194,7 @@
         // if filter present, we filter down the list
         this.displayedValues = [];
         // to allow for case insensitive searches, upper-case both filter text and value
-        var formattedFilterText = this.formatter(this.miniFilterText).toUpperCase();
+        var formattedFilterText = (this.formatter(this.miniFilterText) || '').toUpperCase();
         var matchesFilter = function (valueToCheck) {
             return valueToCheck != null && valueToCheck.toUpperCase().indexOf(formattedFilterText) >= 0;
         };
@@ -304,12 +288,12 @@
         var _this = this;
         return this.allValuesPromise.then(function (values) {
             if (model == null) {
-                _this.resetSelectionState(values);
+                _this.resetSelectionState(values || []);
             }
             else {
                 // select all values from the model that exist in the filter
                 _this.selectedValues.clear();
-                var allValues_1 = core_1._.convertToSet(values);
+                var allValues_1 = core_1._.convertToSet(values || []);
                 core_1._.forEach(model, function (value) {
                     if (allValues_1.has(value)) {
                         _this.selectedValues.add(value);
@@ -323,7 +307,7 @@
             this.selectedValues.clear();
         }
         else {
-            this.selectedValues = core_1._.convertToSet(values);
+            this.selectedValues = core_1._.convertToSet(values || []);
         }
     };
     SetValueModel.EVENT_AVAILABLE_VALUES_CHANGED = 'availableValuesChanged';
