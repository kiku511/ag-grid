import {
    AgCheckbox,
    AgInputTextField,
    Autowired,
    CellValueChangedEvent,
    Component,
    Constants,
    Events,
    IDoesFilterPassParams,
    ISetFilterParams,
    ProvidedFilter,
    RefSelector,
    ValueFormatterService,
    VirtualList,
    VirtualListModel,
    IAfterGuiAttachedParams,
    Promise,
    FocusController,
    _
} from '@ag-grid-community/core';

import { SetFilterModelValuesType, SetValueModel } from './setValueModel';
import { SetFilterListItem } from './setFilterListItem';
import { SetFilterModel } from './setFilterModel';

export class SetFilter extends ProvidedFilter {
    private valueModel: SetValueModel;

    @RefSelector('eSelectAll') private eSelectAll: AgCheckbox;
    @RefSelector('eSelectAllLabel') private eSelectAllLabel: HTMLElement;
    @RefSelector('eMiniFilter') private eMiniFilter: AgInputTextField;
    @RefSelector('eFilterLoading') private eFilterLoading: HTMLInputElement;
    @RefSelector('eSetFilterList') private eSetFilterList: HTMLElement;

    @Autowired('valueFormatterService') private valueFormatterService: ValueFormatterService;
    @Autowired('focusController') private focusController: FocusController;

    private selectAllState?: boolean;
    private setFilterParams: ISetFilterParams;
    private virtualList: VirtualList;

    // To make the filtering super fast, we store the values in an object, and check for the boolean value.
    // Although Set would be a more natural choice of data structure, its performance across browsers is
    // significantly worse than using an object: https://jsbench.me/hdk91jbw1h/
    private appliedModelValues: { [key: string]: boolean; } | null = null;

    // unlike the simple filters, nothing in the set filter UI shows/hides.
    // maybe this method belongs in abstractSimpleFilter???
    protected updateUiVisibility(): void { }

    protected postConstruct(): void {
        super.postConstruct();

        const focusableEl = this.getFocusableElement();
        if (focusableEl) {
            this.addManagedListener(focusableEl, 'keydown', this.handleKeyDown.bind(this));
        }
    }

    protected createBodyTemplate(): string {
        const translate = this.gridOptionsWrapper.getLocaleTextFunc();

        return /* html */`
            <div ref="eFilterLoading" class="ag-filter-loading ag-hidden">${translate('loadingOoo', 'Loading...')}</div>
            <div>
                <div class="ag-filter-header-container" role="presentation">
                    <ag-input-text-field class="ag-mini-filter" ref="eMiniFilter"></ag-input-text-field>
                    <label ref="eSelectAllContainer" class="ag-set-filter-item ag-set-filter-select-all">
                        <ag-checkbox ref="eSelectAll" class="ag-set-filter-item-checkbox"></ag-checkbox>
                        <span ref="eSelectAllLabel" class="ag-set-filter-item-value"></span>
                    </label>
                </div>
                <div ref="eSetFilterList" class="ag-set-filter-list" role="presentation"></div>
            </div>`;
    }

    private handleKeyDown(e: KeyboardEvent) {
        if (!this.eSetFilterList.contains(document.activeElement) || e.defaultPrevented) { return; }
        switch (e.keyCode) {
            case Constants.KEY_TAB:
                this.handleKeyTab(e);
                break;
            case Constants.KEY_SPACE:
                const currentItem = this.virtualList.getLastFocusedRow();
                if (_.exists(currentItem)) {
                    const component = this.virtualList.getComponentAt(currentItem) as SetFilterListItem;
                    if (component) {
                        e.preventDefault();
                        component.setSelected(!component.isSelected(), true);
                    }
                }
        }
    }

    private handleKeyTab(e: KeyboardEvent): void {
        const focusableElement = this.getFocusableElement();
        const method = e.shiftKey ? 'previousElementSibling' : 'nextElementSibling';

        let currentRoot = this.eSetFilterList;
        let nextRoot: HTMLElement;

        while (currentRoot !== focusableElement && !nextRoot) {
            nextRoot = currentRoot[method] as HTMLElement;
            currentRoot = currentRoot.parentElement;
        }

        if (!nextRoot) { return; }

<<<<<<< HEAD
        let nextFocusEl: HTMLElement;

        if (e.shiftKey) {
            nextFocusEl = this.focusController.findLastFocusableElement(nextRoot);
        } else {
            nextFocusEl = this.focusController.findFirstFocusableElement(nextRoot);
        }

        if (nextFocusEl) {
=======
        if (
            (e.shiftKey && this.focusController.focusLastFocusableElement(nextRoot)) ||
            (!e.shiftKey && this.focusController.focusFirstFocusableElement(nextRoot))
        ) {
>>>>>>> 43e25043
            e.preventDefault();
        }
    }

    protected getCssIdentifier(): string {
        return 'set-filter';
    }

    protected resetUiToDefaults(): Promise<void> {
        this.setMiniFilter(null);

        return this.valueModel.setModel(null).then(() => this.refresh());
    }

    protected setModelIntoUi(model: SetFilterModel): Promise<void> {
        this.setMiniFilter(null);

        if (model instanceof Array) {
            const message = 'ag-Grid: The Set Filter Model is no longer an array and models as arrays are ' +
                'deprecated. Please check the docs on what the set filter model looks like. Future versions of ' +
                'ag-Grid will have the array version of the model removed.';
            _.doOnce(() => console.warn(message), 'setFilter.modelAsArray');
        }

        // also supporting old filter model for backwards compatibility
        const values = model == null ? null : (model instanceof Array ? model as string[] : model.values);

        return this.valueModel.setModel(values).then(() => this.refresh());
    }

    public getModelFromUi(): SetFilterModel | null {
        const values = this.valueModel.getModel();

        if (!values) { return null; }

        if (this.gridOptionsWrapper.isEnableOldSetFilterModel()) {
            // this is a hack, it breaks casting rules, to apply with old model
            return (values as any) as SetFilterModel;
        }

        return { values, filterType: 'set' };
    }

    public getValueModel(): SetValueModel {
        return this.valueModel;
    }

    protected areModelsEqual(a: SetFilterModel, b: SetFilterModel): boolean {
        // both are missing
        if (a == null && b == null) { return true; }

        return a != null && b != null && _.areEqual(a.values, b.values);
    }

    public setParams(params: ISetFilterParams): void {
        this.applyExcelModeOptions(params);

        super.setParams(params);

        this.checkSetFilterDeprecatedParams(params);
        this.setFilterParams = params;

        this.valueModel = new SetValueModel(
            params.colDef,
            params.rowModel,
            params.valueGetter,
            params.doesRowPassOtherFilter,
            params.suppressSorting,
            loading => this.setLoading(loading),
            this.valueFormatterService,
            params.column
        );

        this.initialiseFilterBodyUi();

        const syncValuesAfterDataChange =
            this.rowModel.getType() === Constants.ROW_MODEL_TYPE_CLIENT_SIDE &&
            !params.values &&
            !params.suppressSyncValuesAfterDataChange;

        if (syncValuesAfterDataChange) {
            this.addEventListenersForDataChanges();
        }
    }

    private applyExcelModeOptions(params: ISetFilterParams): void {
        // apply default options to match Excel behaviour, unless they have already been specified
        if (params.excelMode === 'windows') {
            if (!params.buttons) {
                params.buttons = ['reset', 'apply', 'cancel'];
            }

            if (params.closeOnApply == null) {
                params.closeOnApply = true;
            }
        } else if (params.excelMode === 'mac') {
            if (!params.buttons) {
                params.buttons = ['reset'];
            }

            if (params.applyMiniFilterWhileTyping == null) {
                params.applyMiniFilterWhileTyping = true;
            }

            if (params.debounceMs == null) {
                params.debounceMs = 500;
            }
        }
    }

    private checkSetFilterDeprecatedParams(params: ISetFilterParams): void {
        if (params.syncValuesLikeExcel) {
            const message = 'ag-Grid: since version 22.x, the Set Filter param syncValuesLikeExcel is no longer' +
                ' used as this is the default behaviour. To turn this default behaviour off, use the' +
                ' param suppressSyncValuesAfterDataChange';
            _.doOnce(() => console.warn(message), 'syncValuesLikeExcel deprecated');
        }

        if (params.selectAllOnMiniFilter) {
            const message = 'ag-Grid: since version 22.x, the Set Filter param selectAllOnMiniFilter is no longer' +
                ' used as this is the default behaviour.';
            _.doOnce(() => console.warn(message), 'selectAllOnMiniFilter deprecated');
        }

        if (params.suppressSyncValuesAfterDataChange) {
            const message = 'ag-Grid: since version 23.1, the Set Filter param suppressSyncValuesAfterDataChange has' +
                ' been deprecated and will be removed in a future major release.';
            _.doOnce(() => console.warn(message), 'suppressSyncValuesAfterDataChange deprecated');
        }

        if (params.suppressRemoveEntries) {
            const message = 'ag-Grid: since version 23.1, the Set Filter param suppressRemoveEntries has' +
                ' been deprecated and will be removed in a future major release.';
            _.doOnce(() => console.warn(message), 'suppressRemoveEntries deprecated');
        }
    }

    private addEventListenersForDataChanges(): void {
        this.addManagedListener(
            this.eventService, Events.EVENT_ROW_DATA_UPDATED, () => this.syncAfterDataChange());

        this.addManagedListener(
            this.eventService,
            Events.EVENT_CELL_VALUE_CHANGED,
            (event: CellValueChangedEvent) => {
                // only interested in changes to do with this column
                if (event.column === this.setFilterParams.column) {
                    this.syncAfterDataChange();
                }
            });
    }

    private syncAfterDataChange(refreshValues = true, keepSelection = true): void {
        let promise = Promise.resolve<void>(null);

        if (refreshValues) {
            promise = this.valueModel.refreshValues(keepSelection);
        } else if (!keepSelection) {
            promise = this.valueModel.setModel(null);
        }

        promise.then(() => {
            this.refresh();
            this.onBtApply(false, true);
        });
    }

    public setLoading(loading: boolean): void {
        _.setDisplayed(this.eFilterLoading, loading);
    }

    private initialiseFilterBodyUi(): void {
        this.initVirtualList();
        this.initMiniFilter();
        this.initSelectAll();
    }

    private initVirtualList() {
        const virtualList = this.virtualList = this.createBean(new VirtualList('filter'));
        const eSetFilterList = this.getRefElement('eSetFilterList');

        if (eSetFilterList) {
            eSetFilterList.appendChild(virtualList.getGui());
        }

        const { cellHeight } = this.setFilterParams;

        if (cellHeight != null) {
            virtualList.setRowHeight(cellHeight);
        }

        virtualList.setComponentCreator(value => this.createSetListItem(value));
        virtualList.setModel(new ModelWrapper(this.valueModel));
    }

    private createSetListItem(value: any): Component {
        const listItem = this.createBean(new SetFilterListItem(value, this.setFilterParams));
        const selected = this.valueModel.isValueSelected(value);

        listItem.setSelected(selected);
        listItem.addEventListener(
            SetFilterListItem.EVENT_SELECTED, () => this.onItemSelected(value, listItem.isSelected())
        );

        return listItem;
    }

    private initMiniFilter() {
        const { eMiniFilter } = this;

        _.setDisplayed(eMiniFilter.getGui(), !this.setFilterParams.suppressMiniFilter);

        eMiniFilter.setValue(this.valueModel.getMiniFilter());
        eMiniFilter.onValueChange(() => this.onMiniFilterInput());

        this.addManagedListener(eMiniFilter.getInputElement(), 'keypress', e => this.onMiniFilterKeyPress(e));
    }

    private initSelectAll() {
        const eSelectAllContainer = this.getRefElement('eSelectAllContainer');

        if (this.setFilterParams.suppressSelectAll) {
            _.setDisplayed(eSelectAllContainer, false);
        } else {
            this.addManagedListener(eSelectAllContainer, 'click', e => this.onSelectAll(e));
        }

        this.addManagedListener(this.eSelectAll.getInputElement(), 'keydown', (e: KeyboardEvent) => {
            if (e.keyCode === Constants.KEY_SPACE) {
                e.preventDefault();
                this.onSelectAll(e);
            }
        });
    }

    // we need to have the GUI attached before we can draw the virtual rows, as the
    // virtual row logic needs info about the GUI state
    public afterGuiAttached(params: IAfterGuiAttachedParams): void {
        super.afterGuiAttached(params);

        this.refreshVirtualList();

        if (this.setFilterParams.excelMode) {
            this.resetUiToActiveModel();
        }

        const translate = this.gridOptionsWrapper.getLocaleTextFunc();
        const { eMiniFilter } = this;

        eMiniFilter.setInputPlaceholder(translate('searchOoo', 'Search...'));
        eMiniFilter.getFocusableElement().focus();
    }

    public applyModel(): boolean {
        if (this.setFilterParams.excelMode && this.valueModel.isEverythingVisibleSelected()) {
            // In Excel, if the filter is applied with all visible values selected, then any active filter on the
            // column is removed. This ensures the filter is removed in this situation.
            this.valueModel.selectAllMatchingMiniFilter();
        }

        const result = super.applyModel();

        if (result) {
            // keep appliedModelValues in sync with the applied model
            const appliedModel = this.getModel() as SetFilterModel;

            if (appliedModel) {
                this.appliedModelValues = {};

                _.forEach(appliedModel.values, value => this.appliedModelValues[value] = true);
            } else {
                this.appliedModelValues = null;
            }
        }

        return result;
    }

    protected isModelValid(model: SetFilterModel): boolean {
        return this.setFilterParams.excelMode ? model == null || model.values.length > 0 : true;
    }

    public doesFilterPass(params: IDoesFilterPassParams): boolean {
        if (this.appliedModelValues == null) { return true; }

        const { valueGetter, colDef: { keyCreator } } = this.setFilterParams;

        let value = valueGetter(params.node);

        if (keyCreator) {
            value = keyCreator({ value });
        }

        value = _.makeNull(value);

        if (Array.isArray(value)) {
            return _.some(value, v => this.appliedModelValues[_.makeNull(v)] === true);
        }

        // Comparing against a value performs better than just checking for undefined
        // https://jsbench.me/hdk91jbw1h/
        return this.appliedModelValues[value] === true;
    }

    public onNewRowsLoaded(): void {
        const valuesType = this.valueModel.getValuesType();
        const keepSelection = this.isNewRowsActionKeep();

        this.syncAfterDataChange(valuesType === SetFilterModelValuesType.TAKEN_FROM_GRID_VALUES, keepSelection);
    }

    //noinspection JSUnusedGlobalSymbols
    /**
     * Public method provided so the user can change the value of the filter once
     * the filter has been already started
     * @param options The options to use.
     */
    public setFilterValues(options: string[]): void {
        this.valueModel.overrideValues(options, this.isNewRowsActionKeep()).then(() => {
            this.refresh();
            this.onUiChanged();
        });
    }

    //noinspection JSUnusedGlobalSymbols
    /**
     * Public method provided so the user can reset the values of the filter once that it has started.
     */
    public resetFilterValues(): void {
        this.valueModel.setValuesType(SetFilterModelValuesType.TAKEN_FROM_GRID_VALUES);
        this.syncAfterDataChange(true, this.isNewRowsActionKeep());
    }

    public refreshFilterValues(): void {
        this.valueModel.refreshValues().then(() => {
            this.refresh();
            this.onUiChanged();
        });
    }

    public onAnyFilterChanged(): void {
        this.valueModel.refreshAfterAnyFilterChanged();
        this.virtualList.refresh();
    }

    private updateSelectAllCheckbox(): void {
        if (this.valueModel.isEverythingVisibleSelected()) {
            this.selectAllState = true;
        } else if (this.valueModel.isNothingVisibleSelected()) {
            this.selectAllState = false;
        } else {
            this.selectAllState = undefined;
        }

        this.eSelectAll.setValue(this.selectAllState);
    }

    private onMiniFilterInput() {
        if (this.valueModel.setMiniFilter(this.eMiniFilter.getValue())) {
            if (this.setFilterParams.applyMiniFilterWhileTyping) {
                this.filterOnAllVisibleValues(false);
            } else {
                this.updateUiAfterMiniFilterChange();
            }
        }
    }

    private updateUiAfterMiniFilterChange(): void {
        if (this.setFilterParams.excelMode) {
            if (this.valueModel.getMiniFilter() == null) {
                this.resetUiToActiveModel();
            } else {
                this.valueModel.selectAllMatchingMiniFilter(true);
                this.refresh();
                this.onUiChanged();
            }
        } else {
            this.refresh();
        }
    }

    private resetUiToActiveModel(): void {
        this.eMiniFilter.setValue(null, true);
        this.valueModel.setMiniFilter(null);
        this.setModelIntoUi(this.getModel() as SetFilterModel).then(() => {
            this.refresh();
            this.onUiChanged(false, 'prevent');
        });
    }

    private updateSelectAllLabel() {
        const translate = this.gridOptionsWrapper.getLocaleTextFunc();
        const label = this.valueModel.getMiniFilter() == null || !this.setFilterParams.excelMode ?
            translate('selectAll', 'Select All') :
            translate('selectAllSearchResults', 'Select All Search Results');

        this.eSelectAllLabel.innerText = `(${label})`;
    }

    private onMiniFilterKeyPress(e: KeyboardEvent): void {
        if (_.isKeyPressed(e, Constants.KEY_ENTER)) {
            if (this.setFilterParams.excelMode) {
                // in Excel Mode, hitting Enter is the same as pressing the Apply button
                this.onBtApply();

                if (this.setFilterParams.excelMode === 'mac') {
                    // in Mac version, select all the input text
                    this.eMiniFilter.getInputElement().select();
                }
            } else {
                this.filterOnAllVisibleValues();
            }
        }
    }

    private filterOnAllVisibleValues(applyImmediately = true): void {
        this.valueModel.selectAllMatchingMiniFilter(true);
        this.refresh();
        this.onUiChanged(false, applyImmediately ? 'immediately' : 'debounce');
    }

    private onSelectAll(event: Event) {
        event.preventDefault();

        _.addAgGridEventPath(event);

        this.selectAllState = !this.selectAllState;

        if (this.selectAllState) {
            this.valueModel.selectAllMatchingMiniFilter();
        } else {
            this.valueModel.deselectAllMatchingMiniFilter();
        }

        this.refresh();
        this.onUiChanged();
    }

    private onItemSelected(value: any, selected: boolean) {
        if (selected) {
            this.valueModel.selectValue(value);
        } else {
            this.valueModel.deselectValue(value);
        }

        const focusedRow = this.virtualList.getLastFocusedRow();

        this.updateSelectAllCheckbox();
        this.onUiChanged();

        if (_.exists(focusedRow)) {
            window.setTimeout(() => {
                if (this.isAlive()) {
                    this.virtualList.focusRow(focusedRow);
                }
            }, 10);
        }
    }

    public setMiniFilter(newMiniFilter: string): void {
        this.eMiniFilter.setValue(newMiniFilter);
        this.onMiniFilterInput();
    }

    public getMiniFilter() {
        return this.valueModel.getMiniFilter();
    }

    public selectEverything() {
        this.valueModel.selectAllMatchingMiniFilter();
        this.refresh();
    }

    public selectNothing() {
        this.valueModel.deselectAllMatchingMiniFilter();
        this.refresh();
    }

    public unselectValue(value: string) {
        this.valueModel.deselectValue(value);
        this.refresh();
    }

    public selectValue(value: string) {
        this.valueModel.selectValue(value);
        this.refresh();
    }

    private refresh() {
        this.virtualList.refresh();
        this.updateSelectAllCheckbox();
        this.updateSelectAllLabel();
    }

    public isValueSelected(value: string) {
        return this.valueModel.isValueSelected(value);
    }

    public isEverythingSelected() {
        return this.valueModel.isEverythingVisibleSelected();
    }

    public isNothingSelected() {
        return this.valueModel.isNothingVisibleSelected();
    }

    public getUniqueValueCount() {
        return this.valueModel.getUniqueValueCount();
    }

    public getUniqueValue(index: any) {
        return this.valueModel.getUniqueValue(index);
    }

    public refreshVirtualList(): void {
        if (this.setFilterParams.refreshValuesOnOpen) {
            this.refreshFilterValues();
        }
        else {
            this.virtualList.refresh();
        }
    }
}

class ModelWrapper implements VirtualListModel {
    constructor(private readonly model: SetValueModel) {
    }

    public getRowCount(): number {
        return this.model.getDisplayedValueCount();
    }

    public getRow(index: number): string {
        return this.model.getDisplayedValue(index);
    }
}<|MERGE_RESOLUTION|>--- conflicted
+++ resolved
@@ -106,22 +106,10 @@
 
         if (!nextRoot) { return; }
 
-<<<<<<< HEAD
-        let nextFocusEl: HTMLElement;
-
-        if (e.shiftKey) {
-            nextFocusEl = this.focusController.findLastFocusableElement(nextRoot);
-        } else {
-            nextFocusEl = this.focusController.findFirstFocusableElement(nextRoot);
-        }
-
-        if (nextFocusEl) {
-=======
         if (
             (e.shiftKey && this.focusController.focusLastFocusableElement(nextRoot)) ||
             (!e.shiftKey && this.focusController.focusFirstFocusableElement(nextRoot))
         ) {
->>>>>>> 43e25043
             e.preventDefault();
         }
     }
