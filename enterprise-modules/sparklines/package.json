--- conflicted
+++ resolved
@@ -55,11 +55,8 @@
     },
     "devDependencies": {
         "@types/jest": "^25.2.1",
-<<<<<<< HEAD
         "@types/node": "12.20.20",
-=======
         "jest-canvas-mock": "2.3.1",
->>>>>>> c5046412
         "jest": "^25.4.0",
         "ts-jest": "^25.4.0",
         "typescript": "~3.6.5"
