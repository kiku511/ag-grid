--- conflicted
+++ resolved
@@ -1,9 +1,5 @@
 /**
-<<<<<<< HEAD
-          * @ag-grid-community/client-side-row-model - Advanced Data Grid / Data Table supporting Javascript / Typescript / React / Angular / Vue * @version v30.0.1
-=======
           * @ag-grid-community/client-side-row-model - Advanced Data Grid / Data Table supporting Javascript / Typescript / React / Angular / Vue * @version v30.0.2
->>>>>>> 2d5be2b7
           * @link https://www.ag-grid.com/
           * @license MIT
           */
@@ -2001,11 +1997,7 @@
 }(core.BeanStub));
 
 // DO NOT UPDATE MANUALLY: Generated from script during build time
-<<<<<<< HEAD
-var VERSION = '30.0.1';
-=======
 var VERSION = '30.0.2';
->>>>>>> 2d5be2b7
 
 var ClientSideRowModelModule = {
     version: VERSION,
