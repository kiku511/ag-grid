--- conflicted
+++ resolved
@@ -332,27 +332,18 @@
             this.clipboardService.cutToClipboard(undefined, 'ui');
     }
 
-<<<<<<< HEAD
-    private onCtrlAndV(): void {
-        if (ModuleRegistry.isRegistered(ModuleNames.ClipboardModule, this.context.getGridId()) && !this.gridOptionsService.is('suppressClipboardPaste')) {
-=======
 
     private onCtrlAndV(event: KeyboardEvent): void {
         const { cellCtrl, rowCtrl } = this.getControlsForEventTarget(event.target);
 
         if (cellCtrl?.isEditing() || rowCtrl?.isEditing()) { return; }
         if (this.clipboardService && !this.gridOptionsService.is('suppressClipboardPaste')) {
->>>>>>> 2e23b1aa
             this.clipboardService.pasteFromClipboard();
         }
     }
 
     private onCtrlAndD(event: KeyboardEvent): void {
-<<<<<<< HEAD
-        if (ModuleRegistry.isRegistered(ModuleNames.ClipboardModule, this.context.getGridId()) && !this.gridOptionsService.is('suppressClipboardPaste')) {
-=======
         if (this.clipboardService && !this.gridOptionsService.is('suppressClipboardPaste')) {
->>>>>>> 2e23b1aa
             this.clipboardService.copyRangeDown();
         }
         event.preventDefault();
