--- conflicted
+++ resolved
@@ -606,8 +606,8 @@
     }
 
     public getAllCellCtrls(): CellCtrl[] {
-<<<<<<< HEAD
         let res: CellCtrl[] = [];
+        
         const rowCtrls = this.getAllRowCtrls();
         const rowCtrlsLength = rowCtrls.length;
         for (let i = 0; i < rowCtrlsLength; i++) {
@@ -615,13 +615,6 @@
             const cellCtrlsLength = cellCtrls.length;
             for (let j = 0; j < cellCtrlsLength; j++) {
                 res.push(cellCtrls[i]);
-=======
-        const res: CellCtrl[] = [];
-
-        for (const rowCtrl of this.getAllRowCtrls()) {
-            for (const cell of rowCtrl.getAllCellCtrls()) {
-                res.push(cell);
->>>>>>> 11750468
             }
         }
         return res;
