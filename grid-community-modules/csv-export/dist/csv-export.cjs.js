/**
<<<<<<< HEAD
          * @ag-grid-community/csv-export - Advanced Data Grid / Data Table supporting Javascript / Typescript / React / Angular / Vue * @version v30.0.1
=======
          * @ag-grid-community/csv-export - Advanced Data Grid / Data Table supporting Javascript / Typescript / React / Angular / Vue * @version v30.0.2
>>>>>>> 2d5be2b7
          * @link https://www.ag-grid.com/
          * @license MIT
          */
'use strict';

Object.defineProperty(exports, '__esModule', { value: true });

var core = require('@ag-grid-community/core');

var BaseCreator = /** @class */ (function () {
    function BaseCreator() {
    }
    BaseCreator.prototype.setBeans = function (beans) {
        this.beans = beans;
    };
    BaseCreator.prototype.getFileName = function (fileName) {
        var extension = this.getDefaultFileExtension();
        if (fileName == null || !fileName.length) {
            fileName = this.getDefaultFileName();
        }
        return fileName.indexOf('.') === -1 ? fileName + "." + extension : fileName;
    };
    BaseCreator.prototype.getData = function (params) {
        var serializingSession = this.createSerializingSession(params);
        var data = this.beans.gridSerializer.serialize(serializingSession, params);
        return data;
    };
    return BaseCreator;
}());

var BaseGridSerializingSession = /** @class */ (function () {
    function BaseGridSerializingSession(config) {
        this.groupColumns = [];
        var columnModel = config.columnModel, valueService = config.valueService, gridOptionsService = config.gridOptionsService, valueFormatterService = config.valueFormatterService, valueParserService = config.valueParserService, processCellCallback = config.processCellCallback, processHeaderCallback = config.processHeaderCallback, processGroupHeaderCallback = config.processGroupHeaderCallback, processRowGroupCallback = config.processRowGroupCallback;
        this.columnModel = columnModel;
        this.valueService = valueService;
        this.gridOptionsService = gridOptionsService;
        this.valueFormatterService = valueFormatterService;
        this.valueParserService = valueParserService;
        this.processCellCallback = processCellCallback;
        this.processHeaderCallback = processHeaderCallback;
        this.processGroupHeaderCallback = processGroupHeaderCallback;
        this.processRowGroupCallback = processRowGroupCallback;
    }
    BaseGridSerializingSession.prototype.prepare = function (columnsToExport) {
        this.groupColumns = columnsToExport.filter(function (col) { return !!col.getColDef().showRowGroup; });
    };
    BaseGridSerializingSession.prototype.extractHeaderValue = function (column) {
        var value = this.getHeaderName(this.processHeaderCallback, column);
        return value != null ? value : '';
    };
    BaseGridSerializingSession.prototype.extractRowCellValue = function (column, index, accumulatedRowIndex, type, node) {
        // we render the group summary text e.g. "-> Parent -> Child"...
        var hideOpenParents = this.gridOptionsService.is('groupHideOpenParents');
        var value = ((!hideOpenParents || node.footer) && this.shouldRenderGroupSummaryCell(node, column, index))
            ? this.createValueForGroupNode(node)
            : this.valueService.getValue(column, node);
        var processedValue = this.processCell({
            accumulatedRowIndex: accumulatedRowIndex,
            rowNode: node,
            column: column,
            value: value,
            processCellCallback: this.processCellCallback,
            type: type
        });
        return processedValue;
    };
    BaseGridSerializingSession.prototype.shouldRenderGroupSummaryCell = function (node, column, currentColumnIndex) {
        var _a;
        var isGroupNode = node && node.group;
        // only on group rows
        if (!isGroupNode) {
            return false;
        }
        var currentColumnGroupIndex = this.groupColumns.indexOf(column);
        if (currentColumnGroupIndex !== -1) {
            if ((_a = node.groupData) === null || _a === void 0 ? void 0 : _a[column.getId()]) {
                return true;
            }
            // if this is a top level footer, always render`Total` in the left-most cell
            if (node.footer && node.level === -1) {
                var colDef = column.getColDef();
                var isFullWidth = colDef == null || colDef.showRowGroup === true;
                return isFullWidth || colDef.showRowGroup === this.columnModel.getRowGroupColumns()[0].getId();
            }
        }
        var isGroupUseEntireRow = this.gridOptionsService.isGroupUseEntireRow(this.columnModel.isPivotMode());
        return currentColumnIndex === 0 && isGroupUseEntireRow;
    };
    BaseGridSerializingSession.prototype.getHeaderName = function (callback, column) {
        if (callback) {
            return callback({
                column: column,
                api: this.gridOptionsService.api,
                columnApi: this.gridOptionsService.columnApi,
                context: this.gridOptionsService.context
            });
        }
        return this.columnModel.getDisplayNameForColumn(column, 'csv', true);
    };
    BaseGridSerializingSession.prototype.createValueForGroupNode = function (node) {
        if (this.processRowGroupCallback) {
            return this.processRowGroupCallback({
                node: node,
                api: this.gridOptionsService.api,
                columnApi: this.gridOptionsService.columnApi,
                context: this.gridOptionsService.context,
            });
        }
        var isFooter = node.footer;
        var keys = [node.key];
        if (!this.gridOptionsService.isGroupMultiAutoColumn()) {
            while (node.parent) {
                node = node.parent;
                keys.push(node.key);
            }
        }
        var groupValue = keys.reverse().join(' -> ');
        return isFooter ? "Total " + groupValue : groupValue;
    };
    BaseGridSerializingSession.prototype.processCell = function (params) {
        var _this = this;
        var _a;
        var accumulatedRowIndex = params.accumulatedRowIndex, rowNode = params.rowNode, column = params.column, value = params.value, processCellCallback = params.processCellCallback, type = params.type;
        if (processCellCallback) {
            return {
                value: (_a = processCellCallback({
                    accumulatedRowIndex: accumulatedRowIndex,
                    column: column,
                    node: rowNode,
                    value: value,
                    api: this.gridOptionsService.api,
                    columnApi: this.gridOptionsService.columnApi,
                    context: this.gridOptionsService.context,
                    type: type,
                    parseValue: function (valueToParse) { return _this.valueParserService.parseValue(column, rowNode, valueToParse, _this.valueService.getValue(column, rowNode)); },
                    formatValue: function (valueToFormat) { var _a; return (_a = _this.valueFormatterService.formatValue(column, rowNode, valueToFormat)) !== null && _a !== void 0 ? _a : valueToFormat; }
                })) !== null && _a !== void 0 ? _a : ''
            };
        }
        if (column.getColDef().useValueFormatterForExport) {
            return {
                value: value !== null && value !== void 0 ? value : '',
                valueFormatted: this.valueFormatterService.formatValue(column, rowNode, value),
            };
        }
        return { value: value !== null && value !== void 0 ? value : '' };
    };
    return BaseGridSerializingSession;
}());

var Downloader = /** @class */ (function () {
    function Downloader() {
    }
    Downloader.download = function (fileName, content) {
        var win = document.defaultView || window;
        if (!win) {
            console.warn('AG Grid: There is no `window` associated with the current `document`');
            return;
        }
        var element = document.createElement('a');
        // @ts-ignore
        var url = win.URL.createObjectURL(content);
        element.setAttribute('href', url);
        element.setAttribute('download', fileName);
        element.style.display = 'none';
        document.body.appendChild(element);
        element.dispatchEvent(new MouseEvent('click', {
            bubbles: false,
            cancelable: true,
            view: win
        }));
        document.body.removeChild(element);
        win.setTimeout(function () {
            // @ts-ignore
            win.URL.revokeObjectURL(url);
        }, 0);
    };
    return Downloader;
}());

var __extends$2 = (undefined && undefined.__extends) || (function () {
    var extendStatics = function (d, b) {
        extendStatics = Object.setPrototypeOf ||
            ({ __proto__: [] } instanceof Array && function (d, b) { d.__proto__ = b; }) ||
            function (d, b) { for (var p in b) if (Object.prototype.hasOwnProperty.call(b, p)) d[p] = b[p]; };
        return extendStatics(d, b);
    };
    return function (d, b) {
        if (typeof b !== "function" && b !== null)
            throw new TypeError("Class extends value " + String(b) + " is not a constructor or null");
        extendStatics(d, b);
        function __() { this.constructor = d; }
        d.prototype = b === null ? Object.create(b) : (__.prototype = b.prototype, new __());
    };
})();
var LINE_SEPARATOR$1 = '\r\n';
var CsvSerializingSession = /** @class */ (function (_super) {
    __extends$2(CsvSerializingSession, _super);
    function CsvSerializingSession(config) {
        var _this = _super.call(this, config) || this;
        _this.isFirstLine = true;
        _this.result = '';
        var suppressQuotes = config.suppressQuotes, columnSeparator = config.columnSeparator;
        _this.suppressQuotes = suppressQuotes;
        _this.columnSeparator = columnSeparator;
        return _this;
    }
    CsvSerializingSession.prototype.addCustomContent = function (content) {
        var _this = this;
        if (!content) {
            return;
        }
        if (typeof content === 'string') {
            if (!/^\s*\n/.test(content)) {
                this.beginNewLine();
            }
            // replace whatever newlines are supplied with the style we're using
            content = content.replace(/\r?\n/g, LINE_SEPARATOR$1);
            this.result += content;
        }
        else {
            content.forEach(function (row) {
                _this.beginNewLine();
                row.forEach(function (cell, index) {
                    if (index !== 0) {
                        _this.result += _this.columnSeparator;
                    }
                    _this.result += _this.putInQuotes(cell.data.value || '');
                    if (cell.mergeAcross) {
                        _this.appendEmptyCells(cell.mergeAcross);
                    }
                });
            });
        }
    };
    CsvSerializingSession.prototype.onNewHeaderGroupingRow = function () {
        this.beginNewLine();
        return {
            onColumn: this.onNewHeaderGroupingRowColumn.bind(this)
        };
    };
    CsvSerializingSession.prototype.onNewHeaderGroupingRowColumn = function (columnGroup, header, index, span) {
        if (index != 0) {
            this.result += this.columnSeparator;
        }
        this.result += this.putInQuotes(header);
        this.appendEmptyCells(span);
    };
    CsvSerializingSession.prototype.appendEmptyCells = function (count) {
        for (var i = 1; i <= count; i++) {
            this.result += this.columnSeparator + this.putInQuotes("");
        }
    };
    CsvSerializingSession.prototype.onNewHeaderRow = function () {
        this.beginNewLine();
        return {
            onColumn: this.onNewHeaderRowColumn.bind(this)
        };
    };
    CsvSerializingSession.prototype.onNewHeaderRowColumn = function (column, index) {
        if (index != 0) {
            this.result += this.columnSeparator;
        }
        this.result += this.putInQuotes(this.extractHeaderValue(column));
    };
    CsvSerializingSession.prototype.onNewBodyRow = function () {
        this.beginNewLine();
        return {
            onColumn: this.onNewBodyRowColumn.bind(this)
        };
    };
    CsvSerializingSession.prototype.onNewBodyRowColumn = function (column, index, node) {
        var _a;
        if (index != 0) {
            this.result += this.columnSeparator;
        }
        var rowCellValue = this.extractRowCellValue(column, index, index, 'csv', node);
        this.result += this.putInQuotes((_a = rowCellValue.valueFormatted) !== null && _a !== void 0 ? _a : rowCellValue.value);
    };
    CsvSerializingSession.prototype.putInQuotes = function (value) {
        if (this.suppressQuotes) {
            return value;
        }
        if (value === null || value === undefined) {
            return '""';
        }
        var stringValue;
        if (typeof value === 'string') {
            stringValue = value;
        }
        else if (typeof value.toString === 'function') {
            stringValue = value.toString();
        }
        else {
            console.warn('AG Grid: unknown value type during csv conversion');
            stringValue = '';
        }
        // replace each " with "" (ie two sets of double quotes is how to do double quotes in csv)
        var valueEscaped = stringValue.replace(/"/g, "\"\"");
        return '"' + valueEscaped + '"';
    };
    CsvSerializingSession.prototype.parse = function () {
        return this.result;
    };
    CsvSerializingSession.prototype.beginNewLine = function () {
        if (!this.isFirstLine) {
            this.result += LINE_SEPARATOR$1;
        }
        this.isFirstLine = false;
    };
    return CsvSerializingSession;
}(BaseGridSerializingSession));

var __extends$1 = (undefined && undefined.__extends) || (function () {
    var extendStatics = function (d, b) {
        extendStatics = Object.setPrototypeOf ||
            ({ __proto__: [] } instanceof Array && function (d, b) { d.__proto__ = b; }) ||
            function (d, b) { for (var p in b) if (Object.prototype.hasOwnProperty.call(b, p)) d[p] = b[p]; };
        return extendStatics(d, b);
    };
    return function (d, b) {
        if (typeof b !== "function" && b !== null)
            throw new TypeError("Class extends value " + String(b) + " is not a constructor or null");
        extendStatics(d, b);
        function __() { this.constructor = d; }
        d.prototype = b === null ? Object.create(b) : (__.prototype = b.prototype, new __());
    };
})();
var __decorate$1 = (undefined && undefined.__decorate) || function (decorators, target, key, desc) {
    var c = arguments.length, r = c < 3 ? target : desc === null ? desc = Object.getOwnPropertyDescriptor(target, key) : desc, d;
    if (typeof Reflect === "object" && typeof Reflect.decorate === "function") r = Reflect.decorate(decorators, target, key, desc);
    else for (var i = decorators.length - 1; i >= 0; i--) if (d = decorators[i]) r = (c < 3 ? d(r) : c > 3 ? d(target, key, r) : d(target, key)) || r;
    return c > 3 && r && Object.defineProperty(target, key, r), r;
};
var CsvCreator = /** @class */ (function (_super) {
    __extends$1(CsvCreator, _super);
    function CsvCreator() {
        return _super !== null && _super.apply(this, arguments) || this;
    }
    CsvCreator.prototype.postConstruct = function () {
        this.setBeans({
            gridSerializer: this.gridSerializer,
            gridOptionsService: this.gridOptionsService
        });
    };
    CsvCreator.prototype.getMergedParams = function (params) {
        var baseParams = this.gridOptionsService.get('defaultCsvExportParams');
        return Object.assign({}, baseParams, params);
    };
    CsvCreator.prototype.export = function (userParams) {
        if (this.isExportSuppressed()) {
            console.warn("AG Grid: Export cancelled. Export is not allowed as per your configuration.");
            return '';
        }
        var mergedParams = this.getMergedParams(userParams);
        var data = this.getData(mergedParams);
        var packagedFile = new Blob(["\ufeff", data], { type: 'text/plain' });
        Downloader.download(this.getFileName(mergedParams.fileName), packagedFile);
        return data;
    };
    CsvCreator.prototype.exportDataAsCsv = function (params) {
        return this.export(params);
    };
    CsvCreator.prototype.getDataAsCsv = function (params, skipDefaultParams) {
        if (skipDefaultParams === void 0) { skipDefaultParams = false; }
        var mergedParams = skipDefaultParams
            ? Object.assign({}, params)
            : this.getMergedParams(params);
        return this.getData(mergedParams);
    };
    CsvCreator.prototype.getDefaultFileName = function () {
        return 'export.csv';
    };
    CsvCreator.prototype.getDefaultFileExtension = function () {
        return 'csv';
    };
    CsvCreator.prototype.createSerializingSession = function (params) {
        var _a = this, columnModel = _a.columnModel, valueService = _a.valueService, gridOptionsService = _a.gridOptionsService, valueFormatterService = _a.valueFormatterService, valueParserService = _a.valueParserService;
        var _b = params, processCellCallback = _b.processCellCallback, processHeaderCallback = _b.processHeaderCallback, processGroupHeaderCallback = _b.processGroupHeaderCallback, processRowGroupCallback = _b.processRowGroupCallback, suppressQuotes = _b.suppressQuotes, columnSeparator = _b.columnSeparator;
        return new CsvSerializingSession({
            columnModel: columnModel,
            valueService: valueService,
            gridOptionsService: gridOptionsService,
            valueFormatterService: valueFormatterService,
            valueParserService: valueParserService,
            processCellCallback: processCellCallback || undefined,
            processHeaderCallback: processHeaderCallback || undefined,
            processGroupHeaderCallback: processGroupHeaderCallback || undefined,
            processRowGroupCallback: processRowGroupCallback || undefined,
            suppressQuotes: suppressQuotes || false,
            columnSeparator: columnSeparator || ','
        });
    };
    CsvCreator.prototype.isExportSuppressed = function () {
        return this.gridOptionsService.is('suppressCsvExport');
    };
    __decorate$1([
        core.Autowired('columnModel')
    ], CsvCreator.prototype, "columnModel", void 0);
    __decorate$1([
        core.Autowired('valueService')
    ], CsvCreator.prototype, "valueService", void 0);
    __decorate$1([
        core.Autowired('gridSerializer')
    ], CsvCreator.prototype, "gridSerializer", void 0);
    __decorate$1([
        core.Autowired('gridOptionsService')
    ], CsvCreator.prototype, "gridOptionsService", void 0);
    __decorate$1([
        core.Autowired('valueFormatterService')
    ], CsvCreator.prototype, "valueFormatterService", void 0);
    __decorate$1([
        core.Autowired('valueParserService')
    ], CsvCreator.prototype, "valueParserService", void 0);
    __decorate$1([
        core.PostConstruct
    ], CsvCreator.prototype, "postConstruct", null);
    CsvCreator = __decorate$1([
        core.Bean('csvCreator')
    ], CsvCreator);
    return CsvCreator;
}(BaseCreator));

var __extends = (undefined && undefined.__extends) || (function () {
    var extendStatics = function (d, b) {
        extendStatics = Object.setPrototypeOf ||
            ({ __proto__: [] } instanceof Array && function (d, b) { d.__proto__ = b; }) ||
            function (d, b) { for (var p in b) if (Object.prototype.hasOwnProperty.call(b, p)) d[p] = b[p]; };
        return extendStatics(d, b);
    };
    return function (d, b) {
        if (typeof b !== "function" && b !== null)
            throw new TypeError("Class extends value " + String(b) + " is not a constructor or null");
        extendStatics(d, b);
        function __() { this.constructor = d; }
        d.prototype = b === null ? Object.create(b) : (__.prototype = b.prototype, new __());
    };
})();
var __decorate = (undefined && undefined.__decorate) || function (decorators, target, key, desc) {
    var c = arguments.length, r = c < 3 ? target : desc === null ? desc = Object.getOwnPropertyDescriptor(target, key) : desc, d;
    if (typeof Reflect === "object" && typeof Reflect.decorate === "function") r = Reflect.decorate(decorators, target, key, desc);
    else for (var i = decorators.length - 1; i >= 0; i--) if (d = decorators[i]) r = (c < 3 ? d(r) : c > 3 ? d(target, key, r) : d(target, key)) || r;
    return c > 3 && r && Object.defineProperty(target, key, r), r;
};
exports.RowType = void 0;
(function (RowType) {
    RowType[RowType["HEADER_GROUPING"] = 0] = "HEADER_GROUPING";
    RowType[RowType["HEADER"] = 1] = "HEADER";
    RowType[RowType["BODY"] = 2] = "BODY";
})(exports.RowType || (exports.RowType = {}));
var GridSerializer = /** @class */ (function (_super) {
    __extends(GridSerializer, _super);
    function GridSerializer() {
        return _super !== null && _super.apply(this, arguments) || this;
    }
    GridSerializer.prototype.serialize = function (gridSerializingSession, params) {
        if (params === void 0) { params = {}; }
        var columnsToExport = this.getColumnsToExport(params.allColumns, params.columnKeys);
        var serializeChain = core._.compose(
        // first pass, put in the header names of the cols
        this.prepareSession(columnsToExport), this.prependContent(params), this.exportColumnGroups(params, columnsToExport), this.exportHeaders(params, columnsToExport), this.processPinnedTopRows(params, columnsToExport), this.processRows(params, columnsToExport), this.processPinnedBottomRows(params, columnsToExport), this.appendContent(params));
        return serializeChain(gridSerializingSession).parse();
    };
    GridSerializer.prototype.processRow = function (gridSerializingSession, params, columnsToExport, node) {
        var rowSkipper = params.shouldRowBeSkipped || (function () { return false; });
        var context = this.gridOptionsService.context;
        var api = this.gridOptionsService.api;
        var columnApi = this.gridOptionsService.columnApi;
        var skipSingleChildrenGroup = this.gridOptionsService.is('groupRemoveSingleChildren');
        var skipLowestSingleChildrenGroup = this.gridOptionsService.is('groupRemoveLowestSingleChildren');
        // if onlySelected, we ignore groupHideOpenParents as the user has explicitly selected the rows they wish to export.
        // similarly, if specific rowNodes are provided we do the same. (the clipboard service uses rowNodes to define which rows to export)
        var isClipboardExport = params.rowPositions != null;
        var isExplicitExportSelection = isClipboardExport || !!params.onlySelected;
        var hideOpenParents = this.gridOptionsService.is('groupHideOpenParents') && !isExplicitExportSelection;
        var isLeafNode = this.columnModel.isPivotMode() ? node.leafGroup : !node.group;
        var isFooter = !!node.footer;
        var skipRowGroups = params.skipGroups || params.skipRowGroups;
        var shouldSkipLowestGroup = skipLowestSingleChildrenGroup && node.leafGroup;
        var shouldSkipCurrentGroup = node.allChildrenCount === 1 && (skipSingleChildrenGroup || shouldSkipLowestGroup);
        if (skipRowGroups && params.skipGroups) {
            core._.doOnce(function () { return console.warn('AG Grid: Since v25.2 `skipGroups` has been renamed to `skipRowGroups`.'); }, 'gridSerializer-skipGroups');
        }
        if ((!isLeafNode && !isFooter && (params.skipRowGroups || shouldSkipCurrentGroup || hideOpenParents)) ||
            (params.onlySelected && !node.isSelected()) ||
            (params.skipPinnedTop && node.rowPinned === 'top') ||
            (params.skipPinnedBottom && node.rowPinned === 'bottom')) {
            return;
        }
        // if we are in pivotMode, then the grid will show the root node only
        // if it's not a leaf group
        var nodeIsRootNode = node.level === -1;
        if (nodeIsRootNode && !isLeafNode && !isFooter) {
            return;
        }
        var shouldRowBeSkipped = rowSkipper({ node: node, api: api, columnApi: columnApi, context: context });
        if (shouldRowBeSkipped) {
            return;
        }
        var rowAccumulator = gridSerializingSession.onNewBodyRow(node);
        columnsToExport.forEach(function (column, index) {
            rowAccumulator.onColumn(column, index, node);
        });
        if (params.getCustomContentBelowRow) {
            var content = params.getCustomContentBelowRow({ node: node, api: api, columnApi: columnApi, context: context });
            if (content) {
                gridSerializingSession.addCustomContent(content);
            }
        }
    };
    GridSerializer.prototype.appendContent = function (params) {
        return function (gridSerializingSession) {
            var appendContent = params.customFooter || params.appendContent;
            if (appendContent) {
                if (params.customFooter) {
                    core._.doOnce(function () { return console.warn('AG Grid: Since version 25.2.0 the `customFooter` param has been deprecated. Use `appendContent` instead.'); }, 'gridSerializer-customFooter');
                }
                gridSerializingSession.addCustomContent(appendContent);
            }
            return gridSerializingSession;
        };
    };
    GridSerializer.prototype.prependContent = function (params) {
        return function (gridSerializingSession) {
            var prependContent = params.customHeader || params.prependContent;
            if (prependContent) {
                if (params.customHeader) {
                    core._.doOnce(function () { return console.warn('AG Grid: Since version 25.2.0 the `customHeader` param has been deprecated. Use `prependContent` instead.'); }, 'gridSerializer-customHeader');
                }
                gridSerializingSession.addCustomContent(prependContent);
            }
            return gridSerializingSession;
        };
    };
    GridSerializer.prototype.prepareSession = function (columnsToExport) {
        return function (gridSerializingSession) {
            gridSerializingSession.prepare(columnsToExport);
            return gridSerializingSession;
        };
    };
    GridSerializer.prototype.exportColumnGroups = function (params, columnsToExport) {
        var _this = this;
        return function (gridSerializingSession) {
            if (!params.skipColumnGroupHeaders) {
                var groupInstanceIdCreator = new core.GroupInstanceIdCreator();
                var displayedGroups = _this.displayedGroupCreator.createDisplayedGroups(columnsToExport, _this.columnModel.getGridBalancedTree(), groupInstanceIdCreator, null);
                _this.recursivelyAddHeaderGroups(displayedGroups, gridSerializingSession, params.processGroupHeaderCallback);
            }
            else if (params.columnGroups) {
                core._.doOnce(function () { return console.warn('AG Grid: Since v25.2 the `columnGroups` param has deprecated, and groups are exported by default.'); }, 'gridSerializer-columnGroups');
            }
            return gridSerializingSession;
        };
    };
    GridSerializer.prototype.exportHeaders = function (params, columnsToExport) {
        return function (gridSerializingSession) {
            if (!params.skipHeader && !params.skipColumnHeaders) {
                var gridRowIterator_1 = gridSerializingSession.onNewHeaderRow();
                columnsToExport.forEach(function (column, index) {
                    gridRowIterator_1.onColumn(column, index, undefined);
                });
            }
            else if (params.skipHeader) {
                core._.doOnce(function () { return console.warn('AG Grid: Since v25.2 the `skipHeader` param has been renamed to `skipColumnHeaders`.'); }, 'gridSerializer-skipHeader');
            }
            return gridSerializingSession;
        };
    };
    GridSerializer.prototype.processPinnedTopRows = function (params, columnsToExport) {
        var _this = this;
        return function (gridSerializingSession) {
            var processRow = _this.processRow.bind(_this, gridSerializingSession, params, columnsToExport);
            if (params.rowPositions) {
                params.rowPositions
                    // only pinnedTop rows, other models are processed by `processRows` and `processPinnedBottomsRows`
                    .filter(function (position) { return position.rowPinned === 'top'; })
                    .sort(function (a, b) { return a.rowIndex - b.rowIndex; })
                    .map(function (position) { return _this.pinnedRowModel.getPinnedTopRow(position.rowIndex); })
                    .forEach(processRow);
            }
            else {
                _this.pinnedRowModel.forEachPinnedTopRow(processRow);
            }
            return gridSerializingSession;
        };
    };
    GridSerializer.prototype.processRows = function (params, columnsToExport) {
        var _this = this;
        return function (gridSerializingSession) {
            // when in pivot mode, we always render cols on screen, never 'all columns'
            var rowModel = _this.rowModel;
            var rowModelType = rowModel.getType();
            var usingCsrm = rowModelType === 'clientSide';
            var usingSsrm = rowModelType === 'serverSide';
            var onlySelectedNonStandardModel = !usingCsrm && params.onlySelected;
            var processRow = _this.processRow.bind(_this, gridSerializingSession, params, columnsToExport);
            var _a = params.exportedRows, exportedRows = _a === void 0 ? 'filteredAndSorted' : _a;
            if (params.rowPositions) {
                params.rowPositions
                    // pinnedRows are processed by `processPinnedTopRows` and `processPinnedBottomsRows`
                    .filter(function (position) { return position.rowPinned == null; })
                    .sort(function (a, b) { return a.rowIndex - b.rowIndex; })
                    .map(function (position) { return rowModel.getRow(position.rowIndex); })
                    .forEach(processRow);
            }
            else if (_this.columnModel.isPivotMode()) {
                if (usingCsrm) {
                    rowModel.forEachPivotNode(processRow, true);
                }
                else {
                    // must be enterprise, so we can just loop through all the nodes
                    rowModel.forEachNode(processRow);
                }
            }
            else {
                // onlySelectedAllPages: user doing pagination and wants selected items from
                // other pages, so cannot use the standard row model as it won't have rows from
                // other pages.
                // onlySelectedNonStandardModel: if user wants selected in non standard row model
                // (eg viewport) then again RowModel cannot be used, so need to use selected instead.
                if (params.onlySelectedAllPages || onlySelectedNonStandardModel) {
                    var selectedNodes = _this.selectionService.getSelectedNodes();
                    _this.replicateSortedOrder(selectedNodes);
                    // serialize each node
                    selectedNodes.forEach(processRow);
                }
                else {
                    // here is everything else - including standard row model and selected. we don't use
                    // the selection model even when just using selected, so that the result is the order
                    // of the rows appearing on the screen.
                    if (exportedRows === 'all') {
                        rowModel.forEachNode(processRow);
                    }
                    else if (usingCsrm) {
                        rowModel.forEachNodeAfterFilterAndSort(processRow, true);
                    }
                    else if (usingSsrm) {
                        rowModel.forEachNodeAfterFilterAndSort(processRow);
                    }
                    else {
                        rowModel.forEachNode(processRow);
                    }
                }
            }
            return gridSerializingSession;
        };
    };
    GridSerializer.prototype.replicateSortedOrder = function (rows) {
        var _this = this;
        var sortOptions = this.sortController.getSortOptions();
        var compareNodes = function (rowA, rowB) {
            var _a, _b, _c, _d;
            if (rowA.rowIndex != null && rowB.rowIndex != null) {
                // if the rows have rowIndexes, this is the easiest way to compare,
                // as they're already ordered
                return rowA.rowIndex - rowB.rowIndex;
            }
            // if the level is the same, compare these nodes, or their parents
            if (rowA.level === rowB.level) {
                if (((_a = rowA.parent) === null || _a === void 0 ? void 0 : _a.id) === ((_b = rowB.parent) === null || _b === void 0 ? void 0 : _b.id)) {
                    return _this.rowNodeSorter.compareRowNodes(sortOptions, {
                        rowNode: rowA,
                        currentPos: (_c = rowA.rowIndex) !== null && _c !== void 0 ? _c : -1,
                    }, {
                        rowNode: rowB,
                        currentPos: (_d = rowB.rowIndex) !== null && _d !== void 0 ? _d : -1,
                    });
                }
                // level is same, but parent isn't, compare parents
                return compareNodes(rowA.parent, rowB.parent);
            }
            // if level is different, match levels
            if (rowA.level > rowB.level) {
                return compareNodes(rowA.parent, rowB);
            }
            return compareNodes(rowA, rowB.parent);
        };
        // sort the nodes either by existing row index or compare them
        rows.sort(compareNodes);
    };
    GridSerializer.prototype.processPinnedBottomRows = function (params, columnsToExport) {
        var _this = this;
        return function (gridSerializingSession) {
            var processRow = _this.processRow.bind(_this, gridSerializingSession, params, columnsToExport);
            if (params.rowPositions) {
                params.rowPositions
                    // only pinnedBottom rows, other models are processed by `processRows` and `processPinnedTopRows`
                    .filter(function (position) { return position.rowPinned === 'bottom'; })
                    .sort(function (a, b) { return a.rowIndex - b.rowIndex; })
                    .map(function (position) { return _this.pinnedRowModel.getPinnedBottomRow(position.rowIndex); })
                    .forEach(processRow);
            }
            else {
                _this.pinnedRowModel.forEachPinnedBottomRow(processRow);
            }
            return gridSerializingSession;
        };
    };
    GridSerializer.prototype.getColumnsToExport = function (allColumns, columnKeys) {
        if (allColumns === void 0) { allColumns = false; }
        var isPivotMode = this.columnModel.isPivotMode();
        if (columnKeys && columnKeys.length) {
            return this.columnModel.getGridColumns(columnKeys);
        }
        if (allColumns && !isPivotMode) {
            // add auto group column for tree data
            var columns = this.gridOptionsService.isTreeData()
                ? this.columnModel.getGridColumns([core.GROUP_AUTO_COLUMN_ID])
                : [];
            return columns.concat(this.columnModel.getAllGridColumns() || []);
        }
        return this.columnModel.getAllDisplayedColumns();
    };
    GridSerializer.prototype.recursivelyAddHeaderGroups = function (displayedGroups, gridSerializingSession, processGroupHeaderCallback) {
        var directChildrenHeaderGroups = [];
        displayedGroups.forEach(function (columnGroupChild) {
            var columnGroup = columnGroupChild;
            if (!columnGroup.getChildren) {
                return;
            }
            columnGroup.getChildren().forEach(function (it) { return directChildrenHeaderGroups.push(it); });
        });
        if (displayedGroups.length > 0 && displayedGroups[0] instanceof core.ColumnGroup) {
            this.doAddHeaderHeader(gridSerializingSession, displayedGroups, processGroupHeaderCallback);
        }
        if (directChildrenHeaderGroups && directChildrenHeaderGroups.length > 0) {
            this.recursivelyAddHeaderGroups(directChildrenHeaderGroups, gridSerializingSession, processGroupHeaderCallback);
        }
    };
    GridSerializer.prototype.doAddHeaderHeader = function (gridSerializingSession, displayedGroups, processGroupHeaderCallback) {
        var _this = this;
        var gridRowIterator = gridSerializingSession.onNewHeaderGroupingRow();
        var columnIndex = 0;
        displayedGroups.forEach(function (columnGroupChild) {
            var columnGroup = columnGroupChild;
            var name;
            if (processGroupHeaderCallback) {
                name = processGroupHeaderCallback({
                    columnGroup: columnGroup,
                    api: _this.gridOptionsService.api,
                    columnApi: _this.gridOptionsService.columnApi,
                    context: _this.gridOptionsService.context
                });
            }
            else {
                name = _this.columnModel.getDisplayNameForColumnGroup(columnGroup, 'header');
            }
            var collapsibleGroupRanges = columnGroup.getLeafColumns().reduce(function (collapsibleGroups, currentColumn, currentIdx, arr) {
                var lastGroup = core._.last(collapsibleGroups);
                var groupShow = currentColumn.getColumnGroupShow() === 'open';
                if (!groupShow) {
                    if (lastGroup && lastGroup[1] == null) {
                        lastGroup[1] = currentIdx - 1;
                    }
                }
                else if (!lastGroup || lastGroup[1] != null) {
                    lastGroup = [currentIdx];
                    collapsibleGroups.push(lastGroup);
                }
                if (currentIdx === arr.length - 1 && lastGroup && lastGroup[1] == null) {
                    lastGroup[1] = currentIdx;
                }
                return collapsibleGroups;
            }, []);
            gridRowIterator.onColumn(columnGroup, name || '', columnIndex++, columnGroup.getLeafColumns().length - 1, collapsibleGroupRanges);
        });
    };
    __decorate([
        core.Autowired('displayedGroupCreator')
    ], GridSerializer.prototype, "displayedGroupCreator", void 0);
    __decorate([
        core.Autowired('columnModel')
    ], GridSerializer.prototype, "columnModel", void 0);
    __decorate([
        core.Autowired('rowModel')
    ], GridSerializer.prototype, "rowModel", void 0);
    __decorate([
        core.Autowired('pinnedRowModel')
    ], GridSerializer.prototype, "pinnedRowModel", void 0);
    __decorate([
        core.Autowired('selectionService')
    ], GridSerializer.prototype, "selectionService", void 0);
    __decorate([
        core.Autowired('rowNodeSorter')
    ], GridSerializer.prototype, "rowNodeSorter", void 0);
    __decorate([
        core.Autowired('sortController')
    ], GridSerializer.prototype, "sortController", void 0);
    GridSerializer = __decorate([
        core.Bean("gridSerializer")
    ], GridSerializer);
    return GridSerializer;
}(core.BeanStub));

// DO NOT UPDATE MANUALLY: Generated from script during build time
<<<<<<< HEAD
var VERSION = '30.0.1';
=======
var VERSION = '30.0.2';
>>>>>>> 2d5be2b7

var CsvExportModule = {
    version: VERSION,
    moduleName: core.ModuleNames.CsvExportModule,
    beans: [CsvCreator, GridSerializer]
};

var LINE_SEPARATOR = '\r\n';
var XmlFactory = /** @class */ (function () {
    function XmlFactory() {
    }
    XmlFactory.createHeader = function (headerElement) {
        if (headerElement === void 0) { headerElement = {}; }
        var headerStart = '<?';
        var headerEnd = '?>';
        var keys = ['version'];
        if (!headerElement.version) {
            headerElement.version = "1.0";
        }
        if (headerElement.encoding) {
            keys.push('encoding');
        }
        if (headerElement.standalone) {
            keys.push('standalone');
        }
        var att = keys.map(function (key) { return key + "=\"" + headerElement[key] + "\""; }).join(' ');
        return headerStart + "xml " + att + " " + headerEnd;
    };
    XmlFactory.createXml = function (xmlElement, booleanTransformer) {
        var _this = this;
        var props = '';
        if (xmlElement.properties) {
            if (xmlElement.properties.prefixedAttributes) {
                xmlElement.properties.prefixedAttributes.forEach(function (prefixedSet) {
                    Object.keys(prefixedSet.map).forEach(function (key) {
                        props += _this.returnAttributeIfPopulated(prefixedSet.prefix + key, prefixedSet.map[key], booleanTransformer);
                    });
                });
            }
            if (xmlElement.properties.rawMap) {
                Object.keys(xmlElement.properties.rawMap).forEach(function (key) {
                    props += _this.returnAttributeIfPopulated(key, xmlElement.properties.rawMap[key], booleanTransformer);
                });
            }
        }
        var result = '<' + xmlElement.name + props;
        if (!xmlElement.children && xmlElement.textNode == null) {
            return result + '/>' + LINE_SEPARATOR;
        }
        if (xmlElement.textNode != null) {
            return result + '>' + xmlElement.textNode + '</' + xmlElement.name + '>' + LINE_SEPARATOR;
        }
        result += '>' + LINE_SEPARATOR;
        if (xmlElement.children) {
            xmlElement.children.forEach(function (it) {
                result += _this.createXml(it, booleanTransformer);
            });
        }
        return result + '</' + xmlElement.name + '>' + LINE_SEPARATOR;
    };
    XmlFactory.returnAttributeIfPopulated = function (key, value, booleanTransformer) {
        if (!value && value !== '' && value !== 0) {
            return '';
        }
        var xmlValue = value;
        if ((typeof (value) === 'boolean')) {
            if (booleanTransformer) {
                xmlValue = booleanTransformer(value);
            }
        }
        return " " + key + "=\"" + xmlValue + "\"";
    };
    return XmlFactory;
}());

var __values = (undefined && undefined.__values) || function(o) {
    var s = typeof Symbol === "function" && Symbol.iterator, m = s && o[s], i = 0;
    if (m) return m.call(o);
    if (o && typeof o.length === "number") return {
        next: function () {
            if (o && i >= o.length) o = void 0;
            return { value: o && o[i++], done: !o };
        }
    };
    throw new TypeError(s ? "Object is not iterable." : "Symbol.iterator is not defined.");
};
// table for crc calculation
// from: https://referencesource.microsoft.com/#System/sys/System/IO/compression/Crc32Helper.cs,3b31978c7d7f7246,references
var crcTable = new Uint32Array([
    0x00000000, 0x77073096, 0xee0e612c, 0x990951ba, 0x076dc419, 0x706af48f,
    0xe963a535, 0x9e6495a3, 0x0edb8832, 0x79dcb8a4, 0xe0d5e91e, 0x97d2d988,
    0x09b64c2b, 0x7eb17cbd, 0xe7b82d07, 0x90bf1d91, 0x1db71064, 0x6ab020f2,
    0xf3b97148, 0x84be41de, 0x1adad47d, 0x6ddde4eb, 0xf4d4b551, 0x83d385c7,
    0x136c9856, 0x646ba8c0, 0xfd62f97a, 0x8a65c9ec, 0x14015c4f, 0x63066cd9,
    0xfa0f3d63, 0x8d080df5, 0x3b6e20c8, 0x4c69105e, 0xd56041e4, 0xa2677172,
    0x3c03e4d1, 0x4b04d447, 0xd20d85fd, 0xa50ab56b, 0x35b5a8fa, 0x42b2986c,
    0xdbbbc9d6, 0xacbcf940, 0x32d86ce3, 0x45df5c75, 0xdcd60dcf, 0xabd13d59,
    0x26d930ac, 0x51de003a, 0xc8d75180, 0xbfd06116, 0x21b4f4b5, 0x56b3c423,
    0xcfba9599, 0xb8bda50f, 0x2802b89e, 0x5f058808, 0xc60cd9b2, 0xb10be924,
    0x2f6f7c87, 0x58684c11, 0xc1611dab, 0xb6662d3d, 0x76dc4190, 0x01db7106,
    0x98d220bc, 0xefd5102a, 0x71b18589, 0x06b6b51f, 0x9fbfe4a5, 0xe8b8d433,
    0x7807c9a2, 0x0f00f934, 0x9609a88e, 0xe10e9818, 0x7f6a0dbb, 0x086d3d2d,
    0x91646c97, 0xe6635c01, 0x6b6b51f4, 0x1c6c6162, 0x856530d8, 0xf262004e,
    0x6c0695ed, 0x1b01a57b, 0x8208f4c1, 0xf50fc457, 0x65b0d9c6, 0x12b7e950,
    0x8bbeb8ea, 0xfcb9887c, 0x62dd1ddf, 0x15da2d49, 0x8cd37cf3, 0xfbd44c65,
    0x4db26158, 0x3ab551ce, 0xa3bc0074, 0xd4bb30e2, 0x4adfa541, 0x3dd895d7,
    0xa4d1c46d, 0xd3d6f4fb, 0x4369e96a, 0x346ed9fc, 0xad678846, 0xda60b8d0,
    0x44042d73, 0x33031de5, 0xaa0a4c5f, 0xdd0d7cc9, 0x5005713c, 0x270241aa,
    0xbe0b1010, 0xc90c2086, 0x5768b525, 0x206f85b3, 0xb966d409, 0xce61e49f,
    0x5edef90e, 0x29d9c998, 0xb0d09822, 0xc7d7a8b4, 0x59b33d17, 0x2eb40d81,
    0xb7bd5c3b, 0xc0ba6cad, 0xedb88320, 0x9abfb3b6, 0x03b6e20c, 0x74b1d29a,
    0xead54739, 0x9dd277af, 0x04db2615, 0x73dc1683, 0xe3630b12, 0x94643b84,
    0x0d6d6a3e, 0x7a6a5aa8, 0xe40ecf0b, 0x9309ff9d, 0x0a00ae27, 0x7d079eb1,
    0xf00f9344, 0x8708a3d2, 0x1e01f268, 0x6906c2fe, 0xf762575d, 0x806567cb,
    0x196c3671, 0x6e6b06e7, 0xfed41b76, 0x89d32be0, 0x10da7a5a, 0x67dd4acc,
    0xf9b9df6f, 0x8ebeeff9, 0x17b7be43, 0x60b08ed5, 0xd6d6a3e8, 0xa1d1937e,
    0x38d8c2c4, 0x4fdff252, 0xd1bb67f1, 0xa6bc5767, 0x3fb506dd, 0x48b2364b,
    0xd80d2bda, 0xaf0a1b4c, 0x36034af6, 0x41047a60, 0xdf60efc3, 0xa867df55,
    0x316e8eef, 0x4669be79, 0xcb61b38c, 0xbc66831a, 0x256fd2a0, 0x5268e236,
    0xcc0c7795, 0xbb0b4703, 0x220216b9, 0x5505262f, 0xc5ba3bbe, 0xb2bd0b28,
    0x2bb45a92, 0x5cb36a04, 0xc2d7ffa7, 0xb5d0cf31, 0x2cd99e8b, 0x5bdeae1d,
    0x9b64c2b0, 0xec63f226, 0x756aa39c, 0x026d930a, 0x9c0906a9, 0xeb0e363f,
    0x72076785, 0x05005713, 0x95bf4a82, 0xe2b87a14, 0x7bb12bae, 0x0cb61b38,
    0x92d28e9b, 0xe5d5be0d, 0x7cdcefb7, 0x0bdbdf21, 0x86d3d2d4, 0xf1d4e242,
    0x68ddb3f8, 0x1fda836e, 0x81be16cd, 0xf6b9265b, 0x6fb077e1, 0x18b74777,
    0x88085ae6, 0xff0f6a70, 0x66063bca, 0x11010b5c, 0x8f659eff, 0xf862ae69,
    0x616bffd3, 0x166ccf45, 0xa00ae278, 0xd70dd2ee, 0x4e048354, 0x3903b3c2,
    0xa7672661, 0xd06016f7, 0x4969474d, 0x3e6e77db, 0xaed16a4a, 0xd9d65adc,
    0x40df0b66, 0x37d83bf0, 0xa9bcae53, 0xdebb9ec5, 0x47b2cf7f, 0x30b5ffe9,
    0xbdbdf21c, 0xcabac28a, 0x53b39330, 0x24b4a3a6, 0xbad03605, 0xcdd70693,
    0x54de5729, 0x23d967bf, 0xb3667a2e, 0xc4614ab8, 0x5d681b02, 0x2a6f2b94,
    0xb40bbe37, 0xc30c8ea1, 0x5a05df1b, 0x2d02ef8d
]);
var ZipContainer = /** @class */ (function () {
    function ZipContainer() {
    }
    ZipContainer.addFolders = function (paths) {
        paths.forEach(this.addFolder.bind(this));
    };
    ZipContainer.addFolder = function (path) {
        this.folders.push({
            path: path,
            created: new Date(),
            isBase64: false
        });
    };
    ZipContainer.addFile = function (path, content, isBase64) {
        if (isBase64 === void 0) { isBase64 = false; }
        this.files.push({
            path: path,
            created: new Date(),
            content: content,
            isBase64: isBase64
        });
    };
    ZipContainer.getContent = function (mimeType) {
        if (mimeType === void 0) { mimeType = 'application/zip'; }
        var textOutput = this.buildFileStream();
        var uInt8Output = this.buildUint8Array(textOutput);
        this.clearStream();
        return new Blob([uInt8Output], { type: mimeType });
    };
    ZipContainer.clearStream = function () {
        this.folders = [];
        this.files = [];
    };
    ZipContainer.buildFileStream = function (fData) {
        var e_1, _a;
        if (fData === void 0) { fData = ''; }
        var totalFiles = this.folders.concat(this.files);
        var len = totalFiles.length;
        var foData = '';
        var lL = 0;
        var cL = 0;
        try {
            for (var totalFiles_1 = __values(totalFiles), totalFiles_1_1 = totalFiles_1.next(); !totalFiles_1_1.done; totalFiles_1_1 = totalFiles_1.next()) {
                var currentFile = totalFiles_1_1.value;
                var _b = this.getHeader(currentFile, lL), fileHeader = _b.fileHeader, folderHeader = _b.folderHeader, content = _b.content;
                lL += fileHeader.length + content.length;
                cL += folderHeader.length;
                fData += fileHeader + content;
                foData += folderHeader;
            }
        }
        catch (e_1_1) { e_1 = { error: e_1_1 }; }
        finally {
            try {
                if (totalFiles_1_1 && !totalFiles_1_1.done && (_a = totalFiles_1.return)) _a.call(totalFiles_1);
            }
            finally { if (e_1) throw e_1.error; }
        }
        var foEnd = this.buildFolderEnd(len, cL, lL);
        return fData + foData + foEnd;
    };
    ZipContainer.getHeader = function (currentFile, offset) {
        var content = currentFile.content, path = currentFile.path, created = currentFile.created, isBase64 = currentFile.isBase64;
        var utf8_encode = core._.utf8_encode, decToHex = core._.decToHex;
        var utfPath = utf8_encode(path);
        var isUTF8 = utfPath !== path;
        var time = this.convertTime(created);
        var dt = this.convertDate(created);
        var extraFields = '';
        if (isUTF8) {
            var uExtraFieldPath = decToHex(1, 1) + decToHex(this.getFromCrc32Table(utfPath), 4) + utfPath;
            extraFields = "\x75\x70" + decToHex(uExtraFieldPath.length, 2) + uExtraFieldPath;
        }
        var _a = !content ? { size: 0, content: '' } : this.getConvertedContent(content, isBase64), size = _a.size, convertedContent = _a.content;
        var header = '\x0A\x00' +
            (isUTF8 ? '\x00\x08' : '\x00\x00') +
            '\x00\x00' +
            decToHex(time, 2) + // last modified time
            decToHex(dt, 2) + // last modified date
            decToHex(size ? this.getFromCrc32Table(convertedContent) : 0, 4) +
            decToHex(size, 4) + // compressed size
            decToHex(size, 4) + // uncompressed size
            decToHex(utfPath.length, 2) + // file name length
            decToHex(extraFields.length, 2); // extra field length
        var fileHeader = 'PK\x03\x04' + header + utfPath + extraFields;
        var folderHeader = 'PK\x01\x02' + // central header
            '\x14\x00' +
            header + // file header
            '\x00\x00' +
            '\x00\x00' +
            '\x00\x00' +
            (content ? '\x00\x00\x00\x00' : '\x10\x00\x00\x00') + // external file attributes
            decToHex(offset, 4) + // relative offset of local header
            utfPath + // file name
            extraFields; // extra field
        return { fileHeader: fileHeader, folderHeader: folderHeader, content: convertedContent || '' };
    };
    ZipContainer.getConvertedContent = function (content, isBase64) {
        if (isBase64 === void 0) { isBase64 = false; }
        if (isBase64) {
            content = content.split(';base64,')[1];
        }
        content = isBase64 ? atob(content) : content;
        return {
            size: content.length,
            content: content
        };
    };
    ZipContainer.buildFolderEnd = function (tLen, cLen, lLen) {
        var decToHex = core._.decToHex;
        return 'PK\x05\x06' + // central folder end
            '\x00\x00' +
            '\x00\x00' +
            decToHex(tLen, 2) + // total number of entries in the central folder
            decToHex(tLen, 2) + // total number of entries in the central folder
            decToHex(cLen, 4) + // size of the central folder
            decToHex(lLen, 4) + // central folder start offset
            '\x00\x00';
    };
    ZipContainer.buildUint8Array = function (content) {
        var uint8 = new Uint8Array(content.length);
        for (var i = 0; i < uint8.length; i++) {
            uint8[i] = content.charCodeAt(i);
        }
        return uint8;
    };
    ZipContainer.getFromCrc32Table = function (content) {
        if (!content.length) {
            return 0;
        }
        var size = content.length;
        var iterable = new Uint8Array(size);
        for (var i = 0; i < size; i++) {
            iterable[i] = content.charCodeAt(i);
        }
        var crc = 0 ^ (-1);
        var j = 0;
        var k = 0;
        var l = 0;
        for (var i = 0; i < size; i++) {
            j = iterable[i];
            k = (crc ^ j) & 0xFF;
            l = crcTable[k];
            crc = (crc >>> 8) ^ l;
        }
        return crc ^ (-1);
    };
    ZipContainer.convertTime = function (date) {
        var time = date.getHours();
        time <<= 6;
        time = time | date.getMinutes();
        time <<= 5;
        time = time | date.getSeconds() / 2;
        return time;
    };
    ZipContainer.convertDate = function (date) {
        var dt = date.getFullYear() - 1980;
        dt <<= 4;
        dt = dt | (date.getMonth() + 1);
        dt <<= 5;
        dt = dt | date.getDate();
        return dt;
    };
    ZipContainer.folders = [];
    ZipContainer.files = [];
    return ZipContainer;
}());

exports.BaseCreator = BaseCreator;
exports.BaseGridSerializingSession = BaseGridSerializingSession;
exports.CsvCreator = CsvCreator;
exports.CsvExportModule = CsvExportModule;
exports.Downloader = Downloader;
exports.GridSerializer = GridSerializer;
exports.XmlFactory = XmlFactory;
exports.ZipContainer = ZipContainer;<|MERGE_RESOLUTION|>--- conflicted
+++ resolved
@@ -1,9 +1,5 @@
 /**
-<<<<<<< HEAD
-          * @ag-grid-community/csv-export - Advanced Data Grid / Data Table supporting Javascript / Typescript / React / Angular / Vue * @version v30.0.1
-=======
           * @ag-grid-community/csv-export - Advanced Data Grid / Data Table supporting Javascript / Typescript / React / Angular / Vue * @version v30.0.2
->>>>>>> 2d5be2b7
           * @link https://www.ag-grid.com/
           * @license MIT
           */
@@ -800,11 +796,7 @@
 }(core.BeanStub));
 
 // DO NOT UPDATE MANUALLY: Generated from script during build time
-<<<<<<< HEAD
-var VERSION = '30.0.1';
-=======
 var VERSION = '30.0.2';
->>>>>>> 2d5be2b7
 
 var CsvExportModule = {
     version: VERSION,
