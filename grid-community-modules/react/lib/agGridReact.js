--- conflicted
+++ resolved
@@ -1,38 +1,8 @@
-<<<<<<< HEAD
-// @ag-grid-community/react v30.0.1
-"use strict";
-var __createBinding = (this && this.__createBinding) || (Object.create ? (function(o, m, k, k2) {
-    if (k2 === undefined) k2 = k;
-    Object.defineProperty(o, k2, { enumerable: true, get: function() { return m[k]; } });
-}) : (function(o, m, k, k2) {
-    if (k2 === undefined) k2 = k;
-    o[k2] = m[k];
-}));
-var __setModuleDefault = (this && this.__setModuleDefault) || (Object.create ? (function(o, v) {
-    Object.defineProperty(o, "default", { enumerable: true, value: v });
-}) : function(o, v) {
-    o["default"] = v;
-});
-var __importStar = (this && this.__importStar) || function (mod) {
-    if (mod && mod.__esModule) return mod;
-    var result = {};
-    if (mod != null) for (var k in mod) if (k !== "default" && Object.prototype.hasOwnProperty.call(mod, k)) __createBinding(result, mod, k);
-    __setModuleDefault(result, mod);
-    return result;
-};
-Object.defineProperty(exports, "__esModule", { value: true });
-exports.AgGridReact = void 0;
-const react_1 = __importStar(require("react"));
-const agGridReactLegacy_1 = require("./legacy/agGridReactLegacy");
-const agGridReactUi_1 = require("./reactUi/agGridReactUi");
-class AgGridReact extends react_1.Component {
-=======
 // @ag-grid-community/react v30.0.2
 import React, { Component } from 'react';
 import { AgGridReactLegacy } from './legacy/agGridReactLegacy';
 import { AgGridReactUi } from './reactUi/agGridReactUi';
 export class AgGridReact extends Component {
->>>>>>> 2d5be2b7
     constructor() {
         super(...arguments);
         this.setGridApi = (api, columnApi) => {
