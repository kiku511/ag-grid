--- conflicted
+++ resolved
@@ -1,17 +1,5 @@
-<<<<<<< HEAD
-// @ag-grid-community/react v30.0.1
-"use strict";
-var __importDefault = (this && this.__importDefault) || function (mod) {
-    return (mod && mod.__esModule) ? mod : { "default": mod };
-};
-Object.defineProperty(exports, "__esModule", { value: true });
-exports.BeansContext = void 0;
-const react_1 = __importDefault(require("react"));
-exports.BeansContext = react_1.default.createContext({});
-=======
 // @ag-grid-community/react v30.0.2
 import React from 'react';
 export const BeansContext = React.createContext({});
->>>>>>> 2d5be2b7
 
 //# sourceMappingURL=beansContext.js.map