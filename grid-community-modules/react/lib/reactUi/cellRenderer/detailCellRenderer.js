<<<<<<< HEAD
// @ag-grid-community/react v30.0.1
"use strict";
var __createBinding = (this && this.__createBinding) || (Object.create ? (function(o, m, k, k2) {
    if (k2 === undefined) k2 = k;
    Object.defineProperty(o, k2, { enumerable: true, get: function() { return m[k]; } });
}) : (function(o, m, k, k2) {
    if (k2 === undefined) k2 = k;
    o[k2] = m[k];
}));
var __setModuleDefault = (this && this.__setModuleDefault) || (Object.create ? (function(o, v) {
    Object.defineProperty(o, "default", { enumerable: true, value: v });
}) : function(o, v) {
    o["default"] = v;
});
var __importStar = (this && this.__importStar) || function (mod) {
    if (mod && mod.__esModule) return mod;
    var result = {};
    if (mod != null) for (var k in mod) if (k !== "default" && Object.prototype.hasOwnProperty.call(mod, k)) __createBinding(result, mod, k);
    __setModuleDefault(result, mod);
    return result;
};
Object.defineProperty(exports, "__esModule", { value: true });
const react_1 = __importStar(require("react"));
const utils_1 = require("../utils");
const beansContext_1 = require("../beansContext");
const agGridReactUi_1 = require("../agGridReactUi");
const useEffectOnce_1 = require("../useEffectOnce");
=======
// @ag-grid-community/react v30.0.2
import React, { useState, useMemo, useRef, useContext, useCallback, forwardRef, useImperativeHandle } from "react";
import { CssClasses } from "../utils";
import { BeansContext } from "../beansContext";
import { AgGridReactUi } from "../agGridReactUi";
import { useLayoutEffectOnce } from "../useEffectOnce";
>>>>>>> 2d5be2b7
const DetailCellRenderer = (props, ref) => {
    const { ctrlsFactory, context, gridOptionsService, resizeObserverService, clientSideRowModel, serverSideRowModel } = useContext(BeansContext);
    const [cssClasses, setCssClasses] = useState(new CssClasses());
    const [gridCssClasses, setGridCssClasses] = useState(new CssClasses());
    const [detailGridOptions, setDetailGridOptions] = useState();
    const [detailRowData, setDetailRowData] = useState();
    const ctrlRef = useRef();
    const eGuiRef = useRef(null);
    const topClassName = useMemo(() => cssClasses.toString() + ' ag-details-row', [cssClasses]);
    const gridClassName = useMemo(() => gridCssClasses.toString() + ' ag-details-grid', [gridCssClasses]);
    if (ref) {
<<<<<<< HEAD
        react_1.useImperativeHandle(ref, () => ({
=======
        useImperativeHandle(ref, () => ({
>>>>>>> 2d5be2b7
            refresh() { var _a, _b; return (_b = (_a = ctrlRef.current) === null || _a === void 0 ? void 0 : _a.refresh()) !== null && _b !== void 0 ? _b : false; }
        }));
    }
    useLayoutEffectOnce(() => {
        if (props.template && typeof props.template === 'string') {
            console.warn('AG Grid: detailCellRendererParams.template is not supported by React - this only works with frameworks that work against String templates. To change the template, please provide your own React Detail Cell Renderer.');
        }
    });
    useLayoutEffectOnce(() => {
        const compProxy = {
            addOrRemoveCssClass: (name, on) => setCssClasses(prev => prev.setClass(name, on)),
            addOrRemoveDetailGridCssClass: (name, on) => setGridCssClasses(prev => prev.setClass(name, on)),
            setDetailGrid: gridOptions => setDetailGridOptions(gridOptions),
            setRowData: rowData => setDetailRowData(rowData),
            getGui: () => eGuiRef.current
        };
        const ctrl = ctrlsFactory.getInstance('detailCellRenderer');
        if (!ctrl) {
            return;
        } // should never happen, means master/detail module not loaded
        context.createBean(ctrl);
        ctrl.init(compProxy, props);
        ctrlRef.current = ctrl;
        let resizeObserverDestroyFunc;
        if (gridOptionsService.is('detailRowAutoHeight')) {
            const checkRowSizeFunc = () => {
                // when disposed, current is null, so nothing to do, and the resize observer will
                // be disposed of soon
                if (eGuiRef.current == null) {
                    return;
                }
                const clientHeight = eGuiRef.current.clientHeight;
                // if the UI is not ready, the height can be 0, which we ignore, as otherwise a flicker will occur
                // as UI goes from the default height, to 0, then to the real height as UI becomes ready. this means
                // it's not possible for have 0 as auto-height, however this is an improbable use case, as even an
                // empty detail grid would still have some styling around it giving at least a few pixels.
                if (clientHeight != null && clientHeight > 0) {
                    // we do the update in a timeout, to make sure we are not calling from inside the grid
                    // doing another update
                    const updateRowHeightFunc = () => {
                        props.node.setRowHeight(clientHeight);
                        if (clientSideRowModel) {
                            clientSideRowModel.onRowHeightChanged();
                        }
                        else if (serverSideRowModel) {
                            serverSideRowModel.onRowHeightChanged();
                        }
                    };
                    setTimeout(updateRowHeightFunc, 0);
                }
            };
            resizeObserverDestroyFunc = resizeObserverService.observeResize(eGuiRef.current, checkRowSizeFunc);
            checkRowSizeFunc();
        }
        return () => {
            context.destroyBean(ctrl);
            if (resizeObserverDestroyFunc) {
                resizeObserverDestroyFunc();
            }
        };
    });
<<<<<<< HEAD
    const setGridApi = react_1.useCallback((api, columnApi) => {
=======
    const setGridApi = useCallback((api, columnApi) => {
>>>>>>> 2d5be2b7
        var _a;
        (_a = ctrlRef.current) === null || _a === void 0 ? void 0 : _a.registerDetailWithMaster(api, columnApi);
    }, []);
    return (React.createElement("div", { className: topClassName, ref: eGuiRef }, detailGridOptions &&
        React.createElement(AgGridReactUi, Object.assign({ className: gridClassName }, detailGridOptions, { rowData: detailRowData, setGridApi: setGridApi }))));
};
export default forwardRef(DetailCellRenderer);

//# sourceMappingURL=detailCellRenderer.js.map<|MERGE_RESOLUTION|>--- conflicted
+++ resolved
@@ -1,39 +1,9 @@
-<<<<<<< HEAD
-// @ag-grid-community/react v30.0.1
-"use strict";
-var __createBinding = (this && this.__createBinding) || (Object.create ? (function(o, m, k, k2) {
-    if (k2 === undefined) k2 = k;
-    Object.defineProperty(o, k2, { enumerable: true, get: function() { return m[k]; } });
-}) : (function(o, m, k, k2) {
-    if (k2 === undefined) k2 = k;
-    o[k2] = m[k];
-}));
-var __setModuleDefault = (this && this.__setModuleDefault) || (Object.create ? (function(o, v) {
-    Object.defineProperty(o, "default", { enumerable: true, value: v });
-}) : function(o, v) {
-    o["default"] = v;
-});
-var __importStar = (this && this.__importStar) || function (mod) {
-    if (mod && mod.__esModule) return mod;
-    var result = {};
-    if (mod != null) for (var k in mod) if (k !== "default" && Object.prototype.hasOwnProperty.call(mod, k)) __createBinding(result, mod, k);
-    __setModuleDefault(result, mod);
-    return result;
-};
-Object.defineProperty(exports, "__esModule", { value: true });
-const react_1 = __importStar(require("react"));
-const utils_1 = require("../utils");
-const beansContext_1 = require("../beansContext");
-const agGridReactUi_1 = require("../agGridReactUi");
-const useEffectOnce_1 = require("../useEffectOnce");
-=======
 // @ag-grid-community/react v30.0.2
 import React, { useState, useMemo, useRef, useContext, useCallback, forwardRef, useImperativeHandle } from "react";
 import { CssClasses } from "../utils";
 import { BeansContext } from "../beansContext";
 import { AgGridReactUi } from "../agGridReactUi";
 import { useLayoutEffectOnce } from "../useEffectOnce";
->>>>>>> 2d5be2b7
 const DetailCellRenderer = (props, ref) => {
     const { ctrlsFactory, context, gridOptionsService, resizeObserverService, clientSideRowModel, serverSideRowModel } = useContext(BeansContext);
     const [cssClasses, setCssClasses] = useState(new CssClasses());
@@ -45,11 +15,7 @@
     const topClassName = useMemo(() => cssClasses.toString() + ' ag-details-row', [cssClasses]);
     const gridClassName = useMemo(() => gridCssClasses.toString() + ' ag-details-grid', [gridCssClasses]);
     if (ref) {
-<<<<<<< HEAD
-        react_1.useImperativeHandle(ref, () => ({
-=======
         useImperativeHandle(ref, () => ({
->>>>>>> 2d5be2b7
             refresh() { var _a, _b; return (_b = (_a = ctrlRef.current) === null || _a === void 0 ? void 0 : _a.refresh()) !== null && _b !== void 0 ? _b : false; }
         }));
     }
@@ -111,11 +77,7 @@
             }
         };
     });
-<<<<<<< HEAD
-    const setGridApi = react_1.useCallback((api, columnApi) => {
-=======
     const setGridApi = useCallback((api, columnApi) => {
->>>>>>> 2d5be2b7
         var _a;
         (_a = ctrlRef.current) === null || _a === void 0 ? void 0 : _a.registerDetailWithMaster(api, columnApi);
     }, []);
