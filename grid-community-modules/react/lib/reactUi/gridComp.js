--- conflicted
+++ resolved
@@ -1,52 +1,3 @@
-<<<<<<< HEAD
-// @ag-grid-community/react v30.0.1
-"use strict";
-var __createBinding = (this && this.__createBinding) || (Object.create ? (function(o, m, k, k2) {
-    if (k2 === undefined) k2 = k;
-    Object.defineProperty(o, k2, { enumerable: true, get: function() { return m[k]; } });
-}) : (function(o, m, k, k2) {
-    if (k2 === undefined) k2 = k;
-    o[k2] = m[k];
-}));
-var __setModuleDefault = (this && this.__setModuleDefault) || (Object.create ? (function(o, v) {
-    Object.defineProperty(o, "default", { enumerable: true, value: v });
-}) : function(o, v) {
-    o["default"] = v;
-});
-var __importStar = (this && this.__importStar) || function (mod) {
-    if (mod && mod.__esModule) return mod;
-    var result = {};
-    if (mod != null) for (var k in mod) if (k !== "default" && Object.prototype.hasOwnProperty.call(mod, k)) __createBinding(result, mod, k);
-    __setModuleDefault(result, mod);
-    return result;
-};
-var __importDefault = (this && this.__importDefault) || function (mod) {
-    return (mod && mod.__esModule) ? mod : { "default": mod };
-};
-Object.defineProperty(exports, "__esModule", { value: true });
-const core_1 = require("@ag-grid-community/core");
-const react_1 = __importStar(require("react"));
-const beansContext_1 = require("./beansContext");
-const gridBodyComp_1 = __importDefault(require("./gridBodyComp"));
-const reactComment_1 = __importDefault(require("./reactComment"));
-const tabGuardComp_1 = __importDefault(require("./tabGuardComp"));
-const utils_1 = require("./utils");
-const GridComp = ({ context }) => {
-    const [rtlClass, setRtlClass] = react_1.useState('');
-    const [keyboardFocusClass, setKeyboardFocusClass] = react_1.useState('');
-    const [layoutClass, setLayoutClass] = react_1.useState('');
-    const [cursor, setCursor] = react_1.useState(null);
-    const [userSelect, setUserSelect] = react_1.useState(null);
-    const [initialised, setInitialised] = react_1.useState(false);
-    const [tabGuardReady, setTabGuardReady] = react_1.useState();
-    const gridCtrlRef = react_1.useRef(null);
-    const eRootWrapperRef = react_1.useRef(null);
-    const tabGuardRef = react_1.useRef();
-    const eGridBodyParentRef = react_1.useRef(null);
-    const focusInnerElementRef = react_1.useRef(() => undefined);
-    const onTabKeyDown = react_1.useCallback(() => undefined, []);
-    const beans = react_1.useMemo(() => {
-=======
 // @ag-grid-community/react v30.0.2
 import { FocusService, GridCtrl } from '@ag-grid-community/core';
 import React, { memo, useCallback, useEffect, useMemo, useRef, useState, useLayoutEffect } from 'react';
@@ -70,21 +21,11 @@
     const focusInnerElementRef = useRef(() => undefined);
     const onTabKeyDown = useCallback(() => undefined, []);
     const beans = useMemo(() => {
->>>>>>> 2d5be2b7
         if (context.isDestroyed()) {
             return null;
         }
         return context.getBean('beans');
     }, [context]);
-<<<<<<< HEAD
-    reactComment_1.default(' AG Grid ', eRootWrapperRef);
-    // create shared controller.
-    react_1.useLayoutEffect(() => {
-        if (context.isDestroyed()) {
-            return;
-        }
-        const currentController = gridCtrlRef.current = context.createBean(new core_1.GridCtrl());
-=======
     useReactCommentEffect(' AG Grid ', eRootWrapperRef);
     // create shared controller.
     useLayoutEffect(() => {
@@ -92,7 +33,6 @@
             return;
         }
         const currentController = gridCtrlRef.current = context.createBean(new GridCtrl());
->>>>>>> 2d5be2b7
         const gridCtrl = gridCtrlRef.current;
         focusInnerElementRef.current = gridCtrl.focusInnerElement.bind(gridCtrl);
         const compProxy = {
@@ -128,11 +68,7 @@
         };
     }, [context]);
     // initialise the extra components
-<<<<<<< HEAD
-    react_1.useEffect(() => {
-=======
     useEffect(() => {
->>>>>>> 2d5be2b7
         if (!tabGuardReady || !beans || !gridCtrlRef.current) {
             return;
         }
@@ -206,17 +142,10 @@
         tabGuardRef.current = ref;
         setTabGuardReady(ref !== null);
     }, []);
-<<<<<<< HEAD
-    return (react_1.default.createElement("div", { ref: eRootWrapperRef, className: rootWrapperClasses, style: topStyle, role: "presentation" },
-        react_1.default.createElement("div", { className: rootWrapperBodyClasses, ref: eGridBodyParentRef, role: "presentation" }, initialised && eGridBodyParent && beans &&
-            react_1.default.createElement(beansContext_1.BeansContext.Provider, { value: beans },
-                react_1.default.createElement(tabGuardComp_1.default, { ref: setTabGuardCompRef, eFocusableElement: eGridBodyParent, onTabKeyDown: onTabKeyDown, gridCtrl: gridCtrlRef.current }, // we wait for initialised before rending the children, so GridComp has created and registered with it's
-=======
     return (React.createElement("div", { ref: eRootWrapperRef, className: rootWrapperClasses, style: topStyle, role: "presentation" },
         React.createElement("div", { className: rootWrapperBodyClasses, ref: eGridBodyParentRef, role: "presentation" }, initialised && eGridBodyParent && beans &&
             React.createElement(BeansContext.Provider, { value: beans },
                 React.createElement(TabGuardComp, { ref: setTabGuardCompRef, eFocusableElement: eGridBodyParent, onTabKeyDown: onTabKeyDown, gridCtrl: gridCtrlRef.current }, // we wait for initialised before rending the children, so GridComp has created and registered with it's
->>>>>>> 2d5be2b7
                 // GridCtrl before we create the child GridBodyComp. Otherwise the GridBodyComp would initialise first,
                 // before we have set the the Layout CSS classes, causing the GridBodyComp to render rows to a grid that
                 // doesn't have it's height specified, which would result if all the rows getting rendered (and if many rows,
