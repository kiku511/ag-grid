--- conflicted
+++ resolved
@@ -1,46 +1,3 @@
-<<<<<<< HEAD
-// @ag-grid-community/react v30.0.1
-"use strict";
-var __createBinding = (this && this.__createBinding) || (Object.create ? (function(o, m, k, k2) {
-    if (k2 === undefined) k2 = k;
-    Object.defineProperty(o, k2, { enumerable: true, get: function() { return m[k]; } });
-}) : (function(o, m, k, k2) {
-    if (k2 === undefined) k2 = k;
-    o[k2] = m[k];
-}));
-var __setModuleDefault = (this && this.__setModuleDefault) || (Object.create ? (function(o, v) {
-    Object.defineProperty(o, "default", { enumerable: true, value: v });
-}) : function(o, v) {
-    o["default"] = v;
-});
-var __importStar = (this && this.__importStar) || function (mod) {
-    if (mod && mod.__esModule) return mod;
-    var result = {};
-    if (mod != null) for (var k in mod) if (k !== "default" && Object.prototype.hasOwnProperty.call(mod, k)) __createBinding(result, mod, k);
-    __setModuleDefault(result, mod);
-    return result;
-};
-Object.defineProperty(exports, "__esModule", { value: true });
-const react_1 = __importStar(require("react"));
-const beansContext_1 = require("../beansContext");
-const core_1 = require("@ag-grid-community/core");
-const utils_1 = require("../utils");
-const jsComp_1 = require("../jsComp");
-const useEffectOnce_1 = require("../useEffectOnce");
-const HeaderFilterCellComp = (props) => {
-    const { context } = react_1.useContext(beansContext_1.BeansContext);
-    const [cssClasses, setCssClasses] = react_1.useState(new utils_1.CssClasses('ag-header-cell', 'ag-floating-filter'));
-    const [cssBodyClasses, setBodyCssClasses] = react_1.useState(new utils_1.CssClasses());
-    const [cssButtonWrapperClasses, setButtonWrapperCssClasses] = react_1.useState(new utils_1.CssClasses('ag-floating-filter-button', 'ag-hidden'));
-    const [buttonWrapperAriaHidden, setButtonWrapperAriaHidden] = react_1.useState("false");
-    const [userCompDetails, setUserCompDetails] = react_1.useState();
-    const eGui = react_1.useRef(null);
-    const eFloatingFilterBody = react_1.useRef(null);
-    const eButtonWrapper = react_1.useRef(null);
-    const eButtonShowMainFilter = react_1.useRef(null);
-    const userCompResolve = react_1.useRef();
-    const userCompPromise = react_1.useRef();
-=======
 // @ag-grid-community/react v30.0.2
 import React, { memo, useContext, useLayoutEffect, useMemo, useRef, useState } from 'react';
 import { BeansContext } from '../beansContext';
@@ -61,7 +18,6 @@
     const eButtonShowMainFilter = useRef(null);
     const userCompResolve = useRef();
     const userCompPromise = useRef();
->>>>>>> 2d5be2b7
     const userCompRef = (value) => {
         // We skip when it's un-setting
         if (value == null) {
@@ -70,13 +26,8 @@
         userCompResolve.current && userCompResolve.current(value);
     };
     const { ctrl } = props;
-<<<<<<< HEAD
-    useEffectOnce_1.useLayoutEffectOnce(() => {
-        userCompPromise.current = new core_1.AgPromise(resolve => {
-=======
     useLayoutEffectOnce(() => {
         userCompPromise.current = new AgPromise(resolve => {
->>>>>>> 2d5be2b7
             userCompResolve.current = resolve;
         });
         const compProxy = {
@@ -110,21 +61,12 @@
     }, [userCompDetails]);
     const reactUserComp = userCompDetails && userCompDetails.componentFromFramework;
     const UserCompClass = userCompDetails && userCompDetails.componentClass;
-<<<<<<< HEAD
-    return (react_1.default.createElement("div", { ref: eGui, className: className, role: "gridcell", tabIndex: -1 },
-        react_1.default.createElement("div", { ref: eFloatingFilterBody, className: bodyClassName, role: "presentation" },
-            reactUserComp && userCompStateless && react_1.default.createElement(UserCompClass, Object.assign({}, userCompDetails.params)),
-            reactUserComp && !userCompStateless && react_1.default.createElement(UserCompClass, Object.assign({}, userCompDetails.params, { ref: userCompRef }))),
-        react_1.default.createElement("div", { ref: eButtonWrapper, "aria-hidden": buttonWrapperAriaHidden, className: buttonWrapperClassName, role: "presentation" },
-            react_1.default.createElement("button", { ref: eButtonShowMainFilter, type: "button", className: "ag-button ag-floating-filter-button-button", tabIndex: -1 }))));
-=======
     return (React.createElement("div", { ref: eGui, className: className, role: "gridcell", tabIndex: -1 },
         React.createElement("div", { ref: eFloatingFilterBody, className: bodyClassName, role: "presentation" },
             reactUserComp && userCompStateless && React.createElement(UserCompClass, Object.assign({}, userCompDetails.params)),
             reactUserComp && !userCompStateless && React.createElement(UserCompClass, Object.assign({}, userCompDetails.params, { ref: userCompRef }))),
         React.createElement("div", { ref: eButtonWrapper, "aria-hidden": buttonWrapperAriaHidden, className: buttonWrapperClassName, role: "presentation" },
             React.createElement("button", { ref: eButtonShowMainFilter, type: "button", className: "ag-button ag-floating-filter-button-button", tabIndex: -1 }))));
->>>>>>> 2d5be2b7
 };
 export default memo(HeaderFilterCellComp);
 
