<<<<<<< HEAD
// @ag-grid-community/react v30.0.1
"use strict";
var __createBinding = (this && this.__createBinding) || (Object.create ? (function(o, m, k, k2) {
    if (k2 === undefined) k2 = k;
    Object.defineProperty(o, k2, { enumerable: true, get: function() { return m[k]; } });
}) : (function(o, m, k, k2) {
    if (k2 === undefined) k2 = k;
    o[k2] = m[k];
}));
var __setModuleDefault = (this && this.__setModuleDefault) || (Object.create ? (function(o, v) {
    Object.defineProperty(o, "default", { enumerable: true, value: v });
}) : function(o, v) {
    o["default"] = v;
});
var __importStar = (this && this.__importStar) || function (mod) {
    if (mod && mod.__esModule) return mod;
    var result = {};
    if (mod != null) for (var k in mod) if (k !== "default" && Object.prototype.hasOwnProperty.call(mod, k)) __createBinding(result, mod, k);
    __setModuleDefault(result, mod);
    return result;
};
Object.defineProperty(exports, "__esModule", { value: true });
const react_1 = __importStar(require("react"));
const beansContext_1 = require("../beansContext");
const jsComp_1 = require("../jsComp");
const useEffectOnce_1 = require("../useEffectOnce");
const utils_1 = require("../utils");
=======
// @ag-grid-community/react v30.0.2
import React, { memo, useContext, useEffect, useLayoutEffect, useMemo, useRef, useState } from 'react';
import { BeansContext } from '../beansContext';
import { showJsComp } from '../jsComp';
import { useLayoutEffectOnce } from '../useEffectOnce';
import { CssClasses } from '../utils';
>>>>>>> 2d5be2b7
const HeaderGroupCellComp = (props) => {
    const { context } = useContext(BeansContext);
    const [cssClasses, setCssClasses] = useState(new CssClasses());
    const [cssResizableClasses, setResizableCssClasses] = useState(new CssClasses());
    const [resizableAriaHidden, setResizableAriaHidden] = useState("false");
    const [title, setTitle] = useState();
    const [colId, setColId] = useState();
    const [ariaExpanded, setAriaExpanded] = useState();
    const [userCompDetails, setUserCompDetails] = useState();
    const eGui = useRef(null);
    const eResize = useRef(null);
    const { ctrl } = props;
    useLayoutEffectOnce(() => {
        const compProxy = {
            setWidth: width => {
                if (eGui.current) {
                    eGui.current.style.width = width;
                }
            },
            addOrRemoveCssClass: (name, on) => setCssClasses(prev => prev.setClass(name, on)),
            setColId: id => setColId(id),
            setTitle: title => setTitle(title),
            setUserCompDetails: compDetails => setUserCompDetails(compDetails),
            setResizableDisplayed: (displayed) => {
                setResizableCssClasses(prev => prev.setClass('ag-hidden', !displayed));
                setResizableAriaHidden(!displayed ? "true" : "false");
            },
            setAriaExpanded: expanded => setAriaExpanded(expanded)
        };
        ctrl.setComp(compProxy, eGui.current, eResize.current);
    });
    // js comps
    useLayoutEffect(() => showJsComp(userCompDetails, context, eGui.current), [userCompDetails]);
    // add drag handling, must be done after component is added to the dom
<<<<<<< HEAD
    react_1.useEffect(() => {
=======
    useEffect(() => {
>>>>>>> 2d5be2b7
        if (eGui.current) {
            ctrl.setDragSource(eGui.current);
        }
    }, [userCompDetails]);
    const className = useMemo(() => 'ag-header-group-cell ' + cssClasses.toString(), [cssClasses]);
    const resizableClassName = useMemo(() => 'ag-header-cell-resize ' + cssResizableClasses.toString(), [cssResizableClasses]);
    const reactUserComp = userCompDetails && userCompDetails.componentFromFramework;
    const UserCompClass = userCompDetails && userCompDetails.componentClass;
    return (React.createElement("div", { ref: eGui, className: className, title: title, "col-id": colId, role: "columnheader", tabIndex: -1, "aria-expanded": ariaExpanded },
        reactUserComp && React.createElement(UserCompClass, Object.assign({}, userCompDetails.params)),
        React.createElement("div", { ref: eResize, "aria-hidden": resizableAriaHidden, className: resizableClassName })));
};
export default memo(HeaderGroupCellComp);

//# sourceMappingURL=headerGroupCellComp.js.map<|MERGE_RESOLUTION|>--- conflicted
+++ resolved
@@ -1,39 +1,9 @@
-<<<<<<< HEAD
-// @ag-grid-community/react v30.0.1
-"use strict";
-var __createBinding = (this && this.__createBinding) || (Object.create ? (function(o, m, k, k2) {
-    if (k2 === undefined) k2 = k;
-    Object.defineProperty(o, k2, { enumerable: true, get: function() { return m[k]; } });
-}) : (function(o, m, k, k2) {
-    if (k2 === undefined) k2 = k;
-    o[k2] = m[k];
-}));
-var __setModuleDefault = (this && this.__setModuleDefault) || (Object.create ? (function(o, v) {
-    Object.defineProperty(o, "default", { enumerable: true, value: v });
-}) : function(o, v) {
-    o["default"] = v;
-});
-var __importStar = (this && this.__importStar) || function (mod) {
-    if (mod && mod.__esModule) return mod;
-    var result = {};
-    if (mod != null) for (var k in mod) if (k !== "default" && Object.prototype.hasOwnProperty.call(mod, k)) __createBinding(result, mod, k);
-    __setModuleDefault(result, mod);
-    return result;
-};
-Object.defineProperty(exports, "__esModule", { value: true });
-const react_1 = __importStar(require("react"));
-const beansContext_1 = require("../beansContext");
-const jsComp_1 = require("../jsComp");
-const useEffectOnce_1 = require("../useEffectOnce");
-const utils_1 = require("../utils");
-=======
 // @ag-grid-community/react v30.0.2
 import React, { memo, useContext, useEffect, useLayoutEffect, useMemo, useRef, useState } from 'react';
 import { BeansContext } from '../beansContext';
 import { showJsComp } from '../jsComp';
 import { useLayoutEffectOnce } from '../useEffectOnce';
 import { CssClasses } from '../utils';
->>>>>>> 2d5be2b7
 const HeaderGroupCellComp = (props) => {
     const { context } = useContext(BeansContext);
     const [cssClasses, setCssClasses] = useState(new CssClasses());
@@ -68,11 +38,7 @@
     // js comps
     useLayoutEffect(() => showJsComp(userCompDetails, context, eGui.current), [userCompDetails]);
     // add drag handling, must be done after component is added to the dom
-<<<<<<< HEAD
-    react_1.useEffect(() => {
-=======
     useEffect(() => {
->>>>>>> 2d5be2b7
         if (eGui.current) {
             ctrl.setDragSource(eGui.current);
         }
