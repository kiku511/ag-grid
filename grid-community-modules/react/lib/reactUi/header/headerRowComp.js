--- conflicted
+++ resolved
@@ -1,37 +1,3 @@
-<<<<<<< HEAD
-// @ag-grid-community/react v30.0.1
-"use strict";
-var __createBinding = (this && this.__createBinding) || (Object.create ? (function(o, m, k, k2) {
-    if (k2 === undefined) k2 = k;
-    Object.defineProperty(o, k2, { enumerable: true, get: function() { return m[k]; } });
-}) : (function(o, m, k, k2) {
-    if (k2 === undefined) k2 = k;
-    o[k2] = m[k];
-}));
-var __setModuleDefault = (this && this.__setModuleDefault) || (Object.create ? (function(o, v) {
-    Object.defineProperty(o, "default", { enumerable: true, value: v });
-}) : function(o, v) {
-    o["default"] = v;
-});
-var __importStar = (this && this.__importStar) || function (mod) {
-    if (mod && mod.__esModule) return mod;
-    var result = {};
-    if (mod != null) for (var k in mod) if (k !== "default" && Object.prototype.hasOwnProperty.call(mod, k)) __createBinding(result, mod, k);
-    __setModuleDefault(result, mod);
-    return result;
-};
-var __importDefault = (this && this.__importDefault) || function (mod) {
-    return (mod && mod.__esModule) ? mod : { "default": mod };
-};
-Object.defineProperty(exports, "__esModule", { value: true });
-const core_1 = require("@ag-grid-community/core");
-const react_1 = __importStar(require("react"));
-const beansContext_1 = require("../beansContext");
-const headerCellComp_1 = __importDefault(require("./headerCellComp"));
-const headerGroupCellComp_1 = __importDefault(require("./headerGroupCellComp"));
-const headerFilterCellComp_1 = __importDefault(require("./headerFilterCellComp"));
-const useEffectOnce_1 = require("../useEffectOnce");
-=======
 // @ag-grid-community/react v30.0.2
 import { HeaderRowType, _ } from '@ag-grid-community/core';
 import React, { memo, useCallback, useContext, useMemo, useRef, useState } from 'react';
@@ -40,7 +6,6 @@
 import HeaderGroupCellComp from './headerGroupCellComp';
 import HeaderFilterCellComp from './headerFilterCellComp';
 import { useLayoutEffectOnce } from '../useEffectOnce';
->>>>>>> 2d5be2b7
 const HeaderRowComp = (props) => {
     const { gridOptionsService } = useContext(BeansContext);
     const [transform, setTransform] = useState();
