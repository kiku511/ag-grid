--- conflicted
+++ resolved
@@ -1,16 +1,3 @@
-<<<<<<< HEAD
-// @ag-grid-community/react v30.0.1
-"use strict";
-Object.defineProperty(exports, "__esModule", { value: true });
-exports.useLayoutEffectOnce = exports.useEffectOnce = void 0;
-const react_1 = require("react");
-const useEffectOnce = (effect) => {
-    const effectFn = react_1.useRef(effect);
-    const destroyFn = react_1.useRef();
-    const effectCalled = react_1.useRef(false);
-    const rendered = react_1.useRef(false);
-    const [, setVal] = react_1.useState(0);
-=======
 // @ag-grid-community/react v30.0.2
 import { useEffect, useLayoutEffect, useRef, useState } from 'react';
 export const useEffectOnce = (effect) => {
@@ -19,7 +6,6 @@
     const effectCalled = useRef(false);
     const rendered = useRef(false);
     const [, setVal] = useState(0);
->>>>>>> 2d5be2b7
     if (effectCalled.current) {
         rendered.current = true;
     }
@@ -44,22 +30,12 @@
         };
     }, []);
 };
-<<<<<<< HEAD
-exports.useEffectOnce = useEffectOnce;
-const useLayoutEffectOnce = (effect) => {
-    const effectFn = react_1.useRef(effect);
-    const destroyFn = react_1.useRef();
-    const effectCalled = react_1.useRef(false);
-    const rendered = react_1.useRef(false);
-    const [, setVal] = react_1.useState(0);
-=======
 export const useLayoutEffectOnce = (effect) => {
     const effectFn = useRef(effect);
     const destroyFn = useRef();
     const effectCalled = useRef(false);
     const rendered = useRef(false);
     const [, setVal] = useState(0);
->>>>>>> 2d5be2b7
     if (effectCalled.current) {
         rendered.current = true;
     }
