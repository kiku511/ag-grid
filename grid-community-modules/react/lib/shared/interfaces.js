<<<<<<< HEAD
// @ag-grid-community/react v30.0.1
"use strict";
Object.defineProperty(exports, "__esModule", { value: true });
exports.ChangeDetectionStrategyType = void 0;
=======
// @ag-grid-community/react v30.0.2
>>>>>>> 2d5be2b7
/** @deprecated v29 ChangeDetectionStrategyType has been deprecated. IdentityCheck will always be used now for a more consistent approach. */
export var ChangeDetectionStrategyType;
(function (ChangeDetectionStrategyType) {
    ChangeDetectionStrategyType["IdentityCheck"] = "IdentityCheck";
    ChangeDetectionStrategyType["DeepValueCheck"] = "DeepValueCheck";
    ChangeDetectionStrategyType["NoCheck"] = "NoCheck";
})(ChangeDetectionStrategyType || (ChangeDetectionStrategyType = {}));

//# sourceMappingURL=interfaces.js.map<|MERGE_RESOLUTION|>--- conflicted
+++ resolved
@@ -1,11 +1,4 @@
-<<<<<<< HEAD
-// @ag-grid-community/react v30.0.1
-"use strict";
-Object.defineProperty(exports, "__esModule", { value: true });
-exports.ChangeDetectionStrategyType = void 0;
-=======
 // @ag-grid-community/react v30.0.2
->>>>>>> 2d5be2b7
 /** @deprecated v29 ChangeDetectionStrategyType has been deprecated. IdentityCheck will always be used now for a more consistent approach. */
 export var ChangeDetectionStrategyType;
 (function (ChangeDetectionStrategyType) {
