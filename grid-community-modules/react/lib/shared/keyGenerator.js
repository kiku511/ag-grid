--- conflicted
+++ resolved
@@ -1,10 +1,4 @@
-<<<<<<< HEAD
-// @ag-grid-community/react v30.0.1
-"use strict";
-Object.defineProperty(exports, "__esModule", { value: true });
-=======
 // @ag-grid-community/react v30.0.2
->>>>>>> 2d5be2b7
 let counter = 0;
 export default function generateNewKey() {
     return `agPortalKey_${++counter}`;
