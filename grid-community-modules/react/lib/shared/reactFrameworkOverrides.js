<<<<<<< HEAD
// @ag-grid-community/react v30.0.1
"use strict";
var __importDefault = (this && this.__importDefault) || function (mod) {
    return (mod && mod.__esModule) ? mod : { "default": mod };
};
Object.defineProperty(exports, "__esModule", { value: true });
exports.ReactFrameworkOverrides = void 0;
const core_1 = require("@ag-grid-community/core");
const groupCellRenderer_1 = __importDefault(require("../reactUi/cellRenderer/groupCellRenderer"));
const detailCellRenderer_1 = __importDefault(require("../reactUi/cellRenderer/detailCellRenderer"));
class ReactFrameworkOverrides extends core_1.VanillaFrameworkOverrides {
=======
// @ag-grid-community/react v30.0.2
import { VanillaFrameworkOverrides } from "@ag-grid-community/core";
import GroupCellRenderer from "../reactUi/cellRenderer/groupCellRenderer";
import DetailCellRenderer from "../reactUi/cellRenderer/detailCellRenderer";
export class ReactFrameworkOverrides extends VanillaFrameworkOverrides {
>>>>>>> 2d5be2b7
    constructor(reactUi) {
        super();
        this.frameworkComponents = {
            agGroupCellRenderer: GroupCellRenderer,
            agGroupRowRenderer: GroupCellRenderer,
            agDetailCellRenderer: DetailCellRenderer
        };
        this.reactUi = reactUi;
    }
    frameworkComponent(name) {
        if (!this.reactUi) {
            return;
        }
        return this.frameworkComponents[name];
    }
    isFrameworkComponent(comp) {
        if (!comp) {
            return false;
        }
        const prototype = comp.prototype;
        const isJsComp = prototype && 'getGui' in prototype;
        return !isJsComp;
    }
}

//# sourceMappingURL=reactFrameworkOverrides.js.map<|MERGE_RESOLUTION|>--- conflicted
+++ resolved
@@ -1,22 +1,8 @@
-<<<<<<< HEAD
-// @ag-grid-community/react v30.0.1
-"use strict";
-var __importDefault = (this && this.__importDefault) || function (mod) {
-    return (mod && mod.__esModule) ? mod : { "default": mod };
-};
-Object.defineProperty(exports, "__esModule", { value: true });
-exports.ReactFrameworkOverrides = void 0;
-const core_1 = require("@ag-grid-community/core");
-const groupCellRenderer_1 = __importDefault(require("../reactUi/cellRenderer/groupCellRenderer"));
-const detailCellRenderer_1 = __importDefault(require("../reactUi/cellRenderer/detailCellRenderer"));
-class ReactFrameworkOverrides extends core_1.VanillaFrameworkOverrides {
-=======
 // @ag-grid-community/react v30.0.2
 import { VanillaFrameworkOverrides } from "@ag-grid-community/core";
 import GroupCellRenderer from "../reactUi/cellRenderer/groupCellRenderer";
 import DetailCellRenderer from "../reactUi/cellRenderer/detailCellRenderer";
 export class ReactFrameworkOverrides extends VanillaFrameworkOverrides {
->>>>>>> 2d5be2b7
     constructor(reactUi) {
         super();
         this.frameworkComponents = {
