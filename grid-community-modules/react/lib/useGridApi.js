--- conflicted
+++ resolved
@@ -1,12 +1,5 @@
-<<<<<<< HEAD
-// @ag-grid-community/react v30.0.1
-"use strict";
-Object.defineProperty(exports, "__esModule", { value: true });
-const react_1 = require("react");
-=======
 // @ag-grid-community/react v30.0.2
 import { useEffect, useState } from 'react';
->>>>>>> 2d5be2b7
 const useGridApis = (gridRef) => {
     const [gridApi, setGridApi] = useState(null);
     const [columnApi, setColumnApi] = useState(null);
