--- conflicted
+++ resolved
@@ -1,11 +1,7 @@
 {
   "name": "@ag-grid-community/vue3",
   "description": "AG Grid Vue 3 Component",
-<<<<<<< HEAD
-  "version": "30.0.1",
-=======
   "version": "30.0.2",
->>>>>>> 2d5be2b7
   "author": "Sean Landsman <sean@thelandsmans.com>",
   "license": "MIT",
   "main": "./lib/AgGridVue.js",
@@ -34,11 +30,7 @@
     "test:e2ex": "vue-cli-service test:e2e"
   },
   "dependencies": {
-<<<<<<< HEAD
-    "@ag-grid-community/core": "~30.0.1",
-=======
     "@ag-grid-community/core": "~30.0.2",
->>>>>>> 2d5be2b7
     "vue": "^3.0.0"
   },
   "devDependencies": {
