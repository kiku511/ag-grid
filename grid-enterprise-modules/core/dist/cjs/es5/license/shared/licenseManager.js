"use strict";
var __read = (this && this.__read) || function (o, n) {
    var m = typeof Symbol === "function" && o[Symbol.iterator];
    if (!m) return o;
    var i = m.call(o), r, ar = [], e;
    try {
        while ((n === void 0 || n-- > 0) && !(r = i.next()).done) ar.push(r.value);
    }
    catch (error) { e = { error: error }; }
    finally {
        try {
            if (r && !r.done && (m = i["return"])) m.call(i);
        }
        finally { if (e) throw e.error; }
    }
    return ar;
};
Object.defineProperty(exports, "__esModule", { value: true });
exports.LicenseManager = void 0;
var md5_1 = require("./md5");
// move to general utils
function missingOrEmpty(value) {
    return value == null || value.length === 0;
}
function exists(value, allowEmptyString) {
    if (allowEmptyString === void 0) { allowEmptyString = false; }
    return value != null && (value !== '' || allowEmptyString);
}
var LicenseManager = /** @class */ (function () {
    function LicenseManager(document) {
        this.watermarkMessage = undefined;
        this.document = document;
        this.md5 = new md5_1.MD5();
        this.md5.init();
    }
    LicenseManager.prototype.validateLicense = function () {
        if (missingOrEmpty(LicenseManager.licenseKey)) {
            if (!this.isWebsiteUrl() || this.isForceWatermark()) {
                this.outputMissingLicenseKey();
            }
        }
        else if (LicenseManager.licenseKey.length > 32) {
            if (LicenseManager.licenseKey.indexOf("For_Trialing_ag-Grid_Only") !== -1) {
                this.outputInvalidLicenseKey();
            }
            else {
                var _a = LicenseManager.extractLicenseComponents(LicenseManager.licenseKey), md5 = _a.md5, license = _a.license, version = _a.version, isTrial = _a.isTrial;
                if (md5 === this.md5.md5(license)) {
                    if (exists(version) && version) {
                        this.validateLicenseKeyForVersion(version, !!isTrial, license);
                    }
                    else {
                        this.validateLegacyKey(license);
                    }
                }
                else {
                    this.outputInvalidLicenseKey();
                }
            }
        }
        else {
            this.outputInvalidLicenseKey();
        }
    };
    LicenseManager.extractExpiry = function (license) {
        var restrictionHashed = license.substring(license.lastIndexOf('_') + 1, license.length);
        return new Date(parseInt(LicenseManager.decode(restrictionHashed), 10));
    };
    LicenseManager.extractLicenseComponents = function (licenseKey) {
        // when users copy the license key from a PDF extra zero width characters are sometimes copied too
        // carriage returns and line feeds are problematic too
        // all of which causes license key validation to fail - strip these out
        var cleanedLicenseKey = licenseKey.replace(/[\u200B-\u200D\uFEFF]/g, '');
        cleanedLicenseKey = cleanedLicenseKey.replace(/\r?\n|\r/g, '');
        var hashStart = cleanedLicenseKey.length - 32;
        var md5 = cleanedLicenseKey.substring(hashStart);
        var license = cleanedLicenseKey.substring(0, hashStart);
        var _a = __read(LicenseManager.extractBracketedInformation(cleanedLicenseKey), 2), version = _a[0], isTrial = _a[1];
        return { md5: md5, license: license, version: version, isTrial: isTrial };
    };
    LicenseManager.prototype.getLicenseDetails = function (licenseKey) {
        var _a = LicenseManager.extractLicenseComponents(licenseKey), md5 = _a.md5, license = _a.license, version = _a.version, isTrial = _a.isTrial;
        var valid = (md5 === this.md5.md5(license)) && licenseKey.indexOf("For_Trialing_ag-Grid_Only") === -1;
        var trialExpired = null;
        var expiry = null;
        if (valid) {
            expiry = LicenseManager.extractExpiry(license);
            valid = !isNaN(expiry.getTime());
            if (isTrial) {
                var now = new Date();
                trialExpired = (expiry < now);
            }
        }
        return {
            licenseKey: licenseKey,
            valid: valid,
            expiry: valid ? LicenseManager.formatDate(expiry) : null,
            version: version ? version : 'legacy',
            isTrial: isTrial,
            trialExpired: trialExpired
        };
    };
    LicenseManager.prototype.isDisplayWatermark = function () {
        return this.isForceWatermark() || (!this.isLocalhost() && !this.isWebsiteUrl() && !missingOrEmpty(this.watermarkMessage));
    };
    LicenseManager.prototype.getWatermarkMessage = function () {
        return this.watermarkMessage || '';
    };
    LicenseManager.prototype.getHostname = function () {
        var win = (this.document.defaultView || window);
        var loc = win.location;
        var _a = loc.hostname, hostname = _a === void 0 ? '' : _a;
        return hostname;
    };
    LicenseManager.prototype.isForceWatermark = function () {
        var win = (this.document.defaultView || window);
        var loc = win.location;
        var pathname = loc.pathname;
        return pathname ? pathname.indexOf('forceWatermark') !== -1 : false;
    };
    LicenseManager.prototype.isWebsiteUrl = function () {
        var hostname = this.getHostname();
        return hostname.match(/^((?:\w+\.)?ag-grid\.com)$/) !== null;
    };
    LicenseManager.prototype.isLocalhost = function () {
        var hostname = this.getHostname();
        return hostname.match(/^(?:127\.0\.0\.1|localhost)$/) !== null;
    };
    LicenseManager.formatDate = function (date) {
        var monthNames = [
            'January', 'February', 'March',
            'April', 'May', 'June', 'July',
            'August', 'September', 'October',
            'November', 'December'
        ];
        var day = date.getDate();
        var monthIndex = date.getMonth();
        var year = date.getFullYear();
        return day + ' ' + monthNames[monthIndex] + ' ' + year;
    };
    LicenseManager.getGridReleaseDate = function () {
        return new Date(parseInt(LicenseManager.decode(LicenseManager.RELEASE_INFORMATION), 10));
    };
    LicenseManager.decode = function (input) {
        var keystr = 'ABCDEFGHIJKLMNOPQRSTUVWXYZabcdefghijklmnopqrstuvwxyz0123456789+/=';
        var t = '';
        var n, r, i;
        var s, o, u, a;
        var f = 0;
        var e = input.replace(/[^A-Za-z0-9+/=]/g, '');
        while (f < e.length) {
            s = keystr.indexOf(e.charAt(f++));
            o = keystr.indexOf(e.charAt(f++));
            u = keystr.indexOf(e.charAt(f++));
            a = keystr.indexOf(e.charAt(f++));
            n = s << 2 | o >> 4;
            r = (o & 15) << 4 | u >> 2;
            i = (u & 3) << 6 | a;
            t = t + String.fromCharCode(n);
            if (u != 64) {
                t = t + String.fromCharCode(r);
            }
            if (a != 64) {
                t = t + String.fromCharCode(i);
            }
        }
        t = LicenseManager.utf8_decode(t);
        return t;
    };
    LicenseManager.utf8_decode = function (input) {
        input = input.replace(/rn/g, 'n');
        var t = '';
        for (var n = 0; n < input.length; n++) {
            var r = input.charCodeAt(n);
            if (r < 128) {
                t += String.fromCharCode(r);
            }
            else if (r > 127 && r < 2048) {
                t += String.fromCharCode(r >> 6 | 192);
                t += String.fromCharCode(r & 63 | 128);
            }
            else {
                t += String.fromCharCode(r >> 12 | 224);
                t += String.fromCharCode(r >> 6 & 63 | 128);
                t += String.fromCharCode(r & 63 | 128);
            }
        }
        return t;
    };
    LicenseManager.setLicenseKey = function (licenseKey) {
        this.licenseKey = licenseKey;
    };
    LicenseManager.extractBracketedInformation = function (licenseKey) {
        var matches = licenseKey.split('[')
            .filter(function (v) {
            return v.indexOf(']') > -1;
        })
            .map(function (value) {
            return value.split(']')[0];
        });
        if (!matches || matches.length === 0) {
            return [null, null];
        }
        var isTrial = matches.filter(function (match) { return match === 'TRIAL'; }).length === 1;
        var version = matches.filter(function (match) { return match.indexOf("v") === 0; }).map(function (match) { return match.replace(/^v/, ""); })[0];
        return [version, isTrial];
    };
    LicenseManager.prototype.validateLicenseKeyForVersion = function (version, isTrial, license) {
        if (version !== '2') {
            return;
        }
        if (isTrial) {
            this.validateForTrial(license);
        }
        else {
            this.validateLegacyKey(license);
        }
    };
    LicenseManager.prototype.validateLegacyKey = function (license) {
        var gridReleaseDate = LicenseManager.getGridReleaseDate();
        var expiry = LicenseManager.extractExpiry(license);
        var valid = false;
        var current = false;
        if (!isNaN(expiry.getTime())) {
            valid = true;
            current = (gridReleaseDate < expiry);
        }
        if (!valid) {
            this.outputInvalidLicenseKey();
        }
        else if (!current) {
            var formattedExpiryDate = LicenseManager.formatDate(expiry);
            var formattedReleaseDate = LicenseManager.formatDate(gridReleaseDate);
            this.outputIncompatibleVersion(formattedExpiryDate, formattedReleaseDate);
        }
    };
    LicenseManager.prototype.validateForTrial = function (license) {
        var expiry = LicenseManager.extractExpiry(license);
        var now = new Date();
        var valid = false;
        var current = false;
        if (!isNaN(expiry.getTime())) {
            valid = true;
            current = (expiry > now);
        }
        if (!valid) {
            this.outputInvalidLicenseKey();
        }
        else if (!current) {
            var formattedExpiryDate = LicenseManager.formatDate(expiry);
            this.outputExpiredTrialKey(formattedExpiryDate);
        }
    };
    LicenseManager.prototype.outputInvalidLicenseKey = function () {
        console.error('*****************************************************************************************************************');
        console.error('***************************************** AG Grid Enterprise License ********************************************');
        console.error('********************************************* Invalid License ***************************************************');
        console.error('* Your license for AG Grid Enterprise is not valid - please contact info@ag-grid.com to obtain a valid license. *');
        console.error('*****************************************************************************************************************');
        console.error('*****************************************************************************************************************');
        this.watermarkMessage = "Invalid License";
    };
    LicenseManager.prototype.outputExpiredTrialKey = function (formattedExpiryDate) {
        console.error('****************************************************************************************************************');
        console.error('***************************************** AG Grid Enterprise License *******************************************');
        console.error('*****************************************   Trial Period Expired.    *******************************************');
        console.error("* Your license for AG Grid Enterprise expired on " + formattedExpiryDate + ".                                                *");
        console.error('* Please email info@ag-grid.com to purchase a license.                                                         *');
        console.error('****************************************************************************************************************');
        console.error('****************************************************************************************************************');
        this.watermarkMessage = "Trial Period Expired";
    };
    LicenseManager.prototype.outputMissingLicenseKey = function () {
        console.error('****************************************************************************************************************');
        console.error('***************************************** AG Grid Enterprise License *******************************************');
        console.error('****************************************** License Key Not Found ***********************************************');
        console.error('* All AG Grid Enterprise features are unlocked.                                                                *');
        console.error('* This is an evaluation only version, it is not licensed for development projects intended for production.     *');
        console.error('* If you want to hide the watermark, please email info@ag-grid.com for a trial license.                        *');
        console.error('****************************************************************************************************************');
        console.error('****************************************************************************************************************');
        this.watermarkMessage = "For Trial Use Only";
    };
    LicenseManager.prototype.outputIncompatibleVersion = function (formattedExpiryDate, formattedReleaseDate) {
        console.error('****************************************************************************************************************************');
        console.error('****************************************************************************************************************************');
        console.error('*                                             AG Grid Enterprise License                                                   *');
        console.error('*                           License not compatible with installed version of AG Grid Enterprise.                           *');
        console.error('*                                                                                                                          *');
        console.error("* Your AG Grid License entitles you to all versions of AG Grid that we release within the time covered by your license     *");
        console.error("* - typically we provide one year licenses which entitles you to all releases / updates of AG Grid within that year.       *");
        console.error("* Your license has an end (expiry) date which stops the license key working with versions of AG Grid released after the    *");
        console.error("* license end date. The license key that you have expires on " + formattedExpiryDate + ", however the version of AG Grid you    *");
        console.error("* are trying to use was released on " + formattedReleaseDate + ".                                                               *");
        console.error('*                                                                                                                          *');
        console.error('* Please contact info@ag-grid.com to renew your subscription to new versions and get a new license key to work with this   *');
        console.error('* version of AG Grid.                                                                                                      *');
        console.error('****************************************************************************************************************************');
        console.error('****************************************************************************************************************************');
        this.watermarkMessage = "License Expired";
    };
<<<<<<< HEAD
    LicenseManager.RELEASE_INFORMATION = 'MTY4NjkxNjU0OTQyOQ==';
=======
    LicenseManager.RELEASE_INFORMATION = 'MTY4NzEzMDAyMDg0OA==';
>>>>>>> 2d5be2b7
    return LicenseManager;
}());
exports.LicenseManager = LicenseManager;<|MERGE_RESOLUTION|>--- conflicted
+++ resolved
@@ -299,11 +299,7 @@
         console.error('****************************************************************************************************************************');
         this.watermarkMessage = "License Expired";
     };
-<<<<<<< HEAD
-    LicenseManager.RELEASE_INFORMATION = 'MTY4NjkxNjU0OTQyOQ==';
-=======
     LicenseManager.RELEASE_INFORMATION = 'MTY4NzEzMDAyMDg0OA==';
->>>>>>> 2d5be2b7
     return LicenseManager;
 }());
 exports.LicenseManager = LicenseManager;