--- conflicted
+++ resolved
@@ -3,11 +3,7 @@
   "version": "25.1.0",
   "license": "MIT",
   "peerDependencies": {
-<<<<<<< HEAD
-    "ag-grid-community": "~25.0.0",
-=======
     "ag-grid-community": "~25.1.0",
->>>>>>> 558c6ff6
     "@angular/common": "^9.0.0 || ^10.0.0 || ^11.0.0",
     "@angular/core": "^9.0.0 || ^10.0.0 || ^11.0.0"
   },
