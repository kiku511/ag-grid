{
  "name": "ag-grid-angular",
<<<<<<< HEAD
  "version": "30.0.1",
=======
  "version": "30.0.2",
>>>>>>> 2d5be2b7
  "scripts": {
    "clean": "rimraf dist .hash",
    "ng": "./node_modules/.bin/ng",
    "start": "./node_modules/.bin/ng serve",
    "build": "npx gulp copy-from-module-source && ./node_modules/.bin/ng build && npm run hash",
    "build-prod": "npm run build",
    "test:e2e": "NODE_OPTIONS=--openssl-legacy-provider ./node_modules/.bin/ng test --watch false --browsers ChromeHeadless",
    "lint": "./node_modules/.bin/ng lint",
    "hash": "sh ../../scripts/hashDirectory.sh > .hash"
  },
  "repository": {
    "type": "git",
    "url": "https://github.com/ag-grid/ag-grid.git"
  },
  "license": "MIT",
  "main": "./dist/ag-grid-angular/bundles/ag-grid-angular.umd.js",
  "module": "./dist/ag-grid-angular/fesm2015/ag-grid-angular.js",
  "typings": "./dist/ag-grid-angular/ag-grid-angular.d.ts",
  "dependencies": {
    "@angular/animations": "~12.2.0",
    "@angular/common": "~12.2.0",
    "@angular/compiler": "~12.2.0",
    "@angular/core": "~12.2.0",
    "@angular/forms": "~12.2.0",
    "@angular/platform-browser": "~12.2.0",
    "@angular/platform-browser-dynamic": "~12.2.0",
    "@angular/router": "~12.2.0",
    "rxjs": "~6.6.0",
    "tslib": "^2.3.0",
    "zone.js": "~0.11.4"
  },
  "devDependencies": {
<<<<<<< HEAD
    "ag-grid-community": "~30.0.1",
    "@ag-grid-community/angular": "~30.0.1",
=======
    "ag-grid-community": "~30.0.2",
    "@ag-grid-community/angular": "~30.0.2",
>>>>>>> 2d5be2b7
    "@angular-devkit/build-angular": "~12.2.17",
    "@angular/cli": "~12.2.17",
    "@angular/compiler-cli": "~12.2.0",
    "@types/jasmine": "~3.8.0",
    "@types/node": "^12.11.1",
    "jasmine-core": "~3.8.0",
    "karma": "~6.3.0",
    "karma-chrome-launcher": "~3.1.0",
    "karma-coverage": "~2.0.3",
    "karma-jasmine": "~4.0.0",
    "karma-jasmine-html-reporter": "~1.7.0",
    "ng-packagr": "^12.1.1",
    "typescript": "~4.3.5",
    "ts-node": "~8.3.0",
    "replace-in-file": "^4.1.0",
    "gulp": "^4.0.0",
    "gulp-replace": "^1.0.0",
    "rimraf": "3.0.2"
  }
}<|MERGE_RESOLUTION|>--- conflicted
+++ resolved
@@ -1,10 +1,6 @@
 {
   "name": "ag-grid-angular",
-<<<<<<< HEAD
-  "version": "30.0.1",
-=======
   "version": "30.0.2",
->>>>>>> 2d5be2b7
   "scripts": {
     "clean": "rimraf dist .hash",
     "ng": "./node_modules/.bin/ng",
@@ -37,13 +33,8 @@
     "zone.js": "~0.11.4"
   },
   "devDependencies": {
-<<<<<<< HEAD
-    "ag-grid-community": "~30.0.1",
-    "@ag-grid-community/angular": "~30.0.1",
-=======
     "ag-grid-community": "~30.0.2",
     "@ag-grid-community/angular": "~30.0.2",
->>>>>>> 2d5be2b7
     "@angular-devkit/build-angular": "~12.2.17",
     "@angular/cli": "~12.2.17",
     "@angular/compiler-cli": "~12.2.0",
