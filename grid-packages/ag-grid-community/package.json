{
  "name": "ag-grid-community",
<<<<<<< HEAD
  "version": "30.0.1",
  "description": "Advanced Data Grid / Data Table supporting Javascript / Typescript / React / Angular / Vue",
  "main": "./dist/ag-grid-community.esm.js",
=======
  "version": "30.0.2",
  "description": "Advanced Data Grid / Data Table supporting Javascript / Typescript / React / Angular / Vue",
  "main": "./dist/ag-grid-community.auto.esm.js",
>>>>>>> 2d5be2b7
  "module": "./dist/ag-grid-community.auto.esm.js",
  "scripts": {
    "clean": "rimraf dist main.d.ts src/styles .hash",
    "build": "npm run customise && npx gulp build && npm run rollup && npm run hash",
    "build-prod": "npm run build",
    "package": "npx gulp package",
    "customise": "node customise.js",
    "rollup": "mkdir -p dist && node build.js",
    "hash": "sh ../../scripts/hashDirectory.sh > .hash"
  },
  "types": "./main.d.ts",
  "repository": {
    "type": "git",
    "url": "https://github.com/ag-grid/ag-grid.git"
  },
  "keywords": [
    "ag",
    "ag-grid",
    "datagrid",
    "data-grid",
    "datatable",
    "data-table",
    "grid",
    "table",
    "react",
    "table",
    "angular",
    "angular-component",
    "react",
    "react-component",
    "reactjs",
    "vue",
    "vuejs"
  ],
  "jspm": {
    "main": "jspm-main"
  },
  "author": "Niall Crosby <niall.crosby@ag-grid.com>",
  "license": "MIT",
  "bugs": {
    "url": "https://github.com/ag-grid/ag-grid/issues"
  },
  "browserslist": [
    "> 1%",
    "last 2 versions",
    "not ie >= 0",
    "not ie_mob >= 0",
    "not blackberry > 0"
  ],
  "homepage": "https://www.ag-grid.com/",
  "dependencies": {},
  "devDependencies": {
<<<<<<< HEAD
    "@ag-grid-community/all-modules": "~30.0.1",
    "@ag-grid-community/core": "~30.0.1",
    "@ag-grid-community/client-side-row-model": "~30.0.1",
    "@ag-grid-community/csv-export": "~30.0.1",
    "@ag-grid-community/infinite-row-model": "~30.0.1",
    "@ag-grid-community/styles": "~30.0.1",
=======
    "@ag-grid-community/all-modules": "~30.0.2",
    "@ag-grid-community/core": "~30.0.2",
    "@ag-grid-community/client-side-row-model": "~30.0.2",
    "@ag-grid-community/csv-export": "~30.0.2",
    "@ag-grid-community/infinite-row-model": "~30.0.2",
    "@ag-grid-community/styles": "~30.0.2",
>>>>>>> 2d5be2b7
    "@types/node": "12.20.20",
    "gulp": "4.0.2",
    "gulp-clean": "0.4.0",
    "gulp-concat": "2.6.1",
    "gulp-header": "2.0.9",
    "gulp-rename": "^1.4.0",
    "gulp-replace": "1.1.2",
    "gulp-sourcemaps": "2.6.0",
    "gulp-tsd": "0.1.0",
    "gulp-typescript": "5.0.0",
    "merge2": "1.2.0",
    "rollup": "1.21.2",
    "rollup-plugin-node-resolve": "5.2.0",
    "rollup-plugin-replace": "2.2.0",
    "rollup-plugin-typescript2": "0.24.3",
    "typescript": "~4.3.5",
    "rimraf": "3.0.2"
  }
}<|MERGE_RESOLUTION|>--- conflicted
+++ resolved
@@ -1,14 +1,8 @@
 {
   "name": "ag-grid-community",
-<<<<<<< HEAD
-  "version": "30.0.1",
-  "description": "Advanced Data Grid / Data Table supporting Javascript / Typescript / React / Angular / Vue",
-  "main": "./dist/ag-grid-community.esm.js",
-=======
   "version": "30.0.2",
   "description": "Advanced Data Grid / Data Table supporting Javascript / Typescript / React / Angular / Vue",
   "main": "./dist/ag-grid-community.auto.esm.js",
->>>>>>> 2d5be2b7
   "module": "./dist/ag-grid-community.auto.esm.js",
   "scripts": {
     "clean": "rimraf dist main.d.ts src/styles .hash",
@@ -61,21 +55,12 @@
   "homepage": "https://www.ag-grid.com/",
   "dependencies": {},
   "devDependencies": {
-<<<<<<< HEAD
-    "@ag-grid-community/all-modules": "~30.0.1",
-    "@ag-grid-community/core": "~30.0.1",
-    "@ag-grid-community/client-side-row-model": "~30.0.1",
-    "@ag-grid-community/csv-export": "~30.0.1",
-    "@ag-grid-community/infinite-row-model": "~30.0.1",
-    "@ag-grid-community/styles": "~30.0.1",
-=======
     "@ag-grid-community/all-modules": "~30.0.2",
     "@ag-grid-community/core": "~30.0.2",
     "@ag-grid-community/client-side-row-model": "~30.0.2",
     "@ag-grid-community/csv-export": "~30.0.2",
     "@ag-grid-community/infinite-row-model": "~30.0.2",
     "@ag-grid-community/styles": "~30.0.2",
->>>>>>> 2d5be2b7
     "@types/node": "12.20.20",
     "gulp": "4.0.2",
     "gulp-clean": "0.4.0",
