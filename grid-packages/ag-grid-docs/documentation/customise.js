--- conflicted
+++ resolved
@@ -455,8 +455,6 @@
     });
 };
 
-<<<<<<< HEAD
-=======
 const disableSharedArray = () => {
     // to get prism to work in pages
     return applyCustomisation('webidl-conversions', '6.1.0', {
@@ -616,7 +614,6 @@
     });
 };
 
->>>>>>> 1d5fe6d7
 console.log(`--------------------------------------------------------------------------------`);
 console.log(`Applying customisations...`);
 
