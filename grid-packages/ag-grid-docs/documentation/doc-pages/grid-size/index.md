--- conflicted
+++ resolved
@@ -21,21 +21,6 @@
 |     &lt;ag-grid-angular style="width: 100%; height: 100%;">&lt;/ag-grid-angular>
 | &lt;/div>
 |
-<<<<<<< HEAD
-| &lt;!-- OR set width using fixed pixels -->
-| &lt;div class="ag-theme-alpine">
-|     &lt;ag-grid-angular style="width: 500px; height: 200px">&lt;/ag-grid-angular>
-| &lt;/div>
-</snippet>
-</framework-specific-section>
-
-<framework-specific-section frameworks="react">
-<snippet transform={false} language="jsx">
-| &lt;!-- set width using percentages -->
-| &lt;div class="ag-theme-alpine">
-|     &lt;AgGridReact style={{ width: '100%', height: '100%;' }} />
-| &lt;/div>
-=======
 | <!-- OR set width using fixed pixels -->
 | <div class="ag-theme-alpine">
 |     <ag-grid-angular style="width: 500px; height: 200px"></ag-grid-angular>
@@ -48,7 +33,6 @@
 | <div class="ag-theme-alpine">
 |     <AgGridReact style={{ width: '100%', height: '100%' }} />
 | </div>
->>>>>>> cdddc1b8
 |
 | &lt;!-- OR set width using fixed pixels -->
 | &lt;div class="ag-theme-alpine">
