{
  "name": "ag-grid-docs",
<<<<<<< HEAD
  "version": "30.0.1",
=======
  "version": "30.0.2",
>>>>>>> 2d5be2b7
  "description": "Documentation for AG Grid",
  "scripts": {
    "clean": "npm run clean-examples-dir && rimraf dist _dev .cache-loader .hash",
    "clean-examples-dir": "cd documentation/doc-pages && git clean -fxd",
    "generate-examples": "node dev-server.js generate-examples",
    "start": "NODE_OPTIONS=\"--openssl-legacy-provider --max-old-space-size=${AG_DOCS_HEAP_SIZE:-6144}\" ./node_modules/.bin/gulp serve",
    "serve-core-only": "NODE_OPTIONS=\"--openssl-legacy-provider --max-old-space-size=${AG_DOCS_HEAP_SIZE:-6144}\" ./node_modules/.bin/gulp serve-core-only",
    "serve-with-formatting": "NODE_OPTIONS=--openssl-legacy-provider  ./node_modules/.bin/gulp serve-with-formatting",
    "serve-charts-core-only": "NODE_OPTIONS=--openssl-legacy-provider ./node_modules/.bin/gulp serve-charts-core-only",
    "serve-website-only": "NODE_OPTIONS=--openssl-legacy-provider ./node_modules/.bin/gulp serve-website-only",
    "tsc": "npx tsc -p tests/config/tsconfig.json",
    "test": "npx jest",
    "test:e2e": "npm run lint-examples && npm run validate-examples && npm run validate-docs",
    "hash": "sh ../../scripts/hashDirectory.sh > .hash",
    "examples-hash": "sh ../../scripts/hashDirectory.sh \"`pwd`/documentation/doc-pages\" > \"`pwd`/documentation/doc-pages\"/.examplesHash",
    "dev-server": "node dev-server.js",
    "validate-examples": "node example-validator.js validate",
    "validate-docs": "node documentation-api-validator.js",
    "validate-examples-watch": "node example-validator.js watch",
    "lint-examples": "eslint ./documentation/doc-pages --ext .ts"
  },
  "repository": {
    "type": "git",
    "url": "https://github.com/ag-grid/ag-grid.git"
  },
  "keywords": [
    "web-components",
    "grid",
    "data",
    "table",
    "angular",
    "angular-component",
    "react",
    "react-component",
    "reactjs",
    "vue",
    "vuejs"
  ],
  "author": "Niall Crosby <niall.crosby@ag-grid.com>",
  "license": "MIT",
  "bugs": {
    "url": "https://github.com/ag-grid/ag-grid-docs/issues"
  },
  "private": true,
  "homepage": "https://www.ag-grid.com/",
  "dependencies": {
    "chokidar": "3.5.1",
    "escodegen": "1.11.0",
    "esprima": "4.0.1",
    "file-loader": "2.0.0",
    "fs-extra": "9.1.0",
    "glob": "7.1.2",
    "jquery": "3.3.1",
    "jsdom": "13.0.0",
    "lnk": "1.1.0",
    "moment": "2.22.2",
    "prettier": "2.2.1",
    "prettier-plugin-organize-imports": "^2.3.4",
    "tcp-port-used": "1.0.1",
    "ts-node": "7.0.1",
    "typescript-require": "0.2.10",
    "webpack-dev-middleware": "3.3.0",
    "webpack-merge": "4.1.4"
  },
  "devDependencies": {
<<<<<<< HEAD
    "@ag-grid-community/angular": "~30.0.1",
    "@ag-grid-community/core": "~30.0.1",
    "@ag-grid-community/infinite-row-model": "~30.0.1",
    "@ag-grid-community/react": "~30.0.1",
    "@ag-grid-community/vue": "~30.0.1",
    "@ag-grid-enterprise/charts": "~30.0.1",
    "@ag-grid-enterprise/clipboard": "~30.0.1",
    "@ag-grid-enterprise/column-tool-panel": "~30.0.1",
    "@ag-grid-enterprise/core": "~30.0.1",
    "@ag-grid-enterprise/excel-export": "~30.0.1",
    "@ag-grid-enterprise/filter-tool-panel": "~30.0.1",
    "@ag-grid-enterprise/master-detail": "~30.0.1",
    "@ag-grid-enterprise/menu": "~30.0.1",
    "@ag-grid-enterprise/multi-filter": "~30.0.1",
    "@ag-grid-enterprise/range-selection": "~30.0.1",
    "@ag-grid-enterprise/rich-select": "~30.0.1",
    "@ag-grid-enterprise/row-grouping": "~30.0.1",
    "@ag-grid-enterprise/server-side-row-model": "~30.0.1",
    "@ag-grid-enterprise/set-filter": "~30.0.1",
    "@ag-grid-enterprise/side-bar": "~30.0.1",
    "@ag-grid-enterprise/sparklines": "~30.0.1",
    "@ag-grid-enterprise/status-bar": "~30.0.1",
    "@ag-grid-enterprise/viewport-row-model": "~30.0.1",
=======
    "@ag-grid-community/angular": "~30.0.2",
    "@ag-grid-community/core": "~30.0.2",
    "@ag-grid-community/infinite-row-model": "~30.0.2",
    "@ag-grid-community/react": "~30.0.2",
    "@ag-grid-community/vue": "~30.0.2",
    "@ag-grid-enterprise/charts": "~30.0.2",
    "@ag-grid-enterprise/clipboard": "~30.0.2",
    "@ag-grid-enterprise/column-tool-panel": "~30.0.2",
    "@ag-grid-enterprise/core": "~30.0.2",
    "@ag-grid-enterprise/excel-export": "~30.0.2",
    "@ag-grid-enterprise/filter-tool-panel": "~30.0.2",
    "@ag-grid-enterprise/master-detail": "~30.0.2",
    "@ag-grid-enterprise/menu": "~30.0.2",
    "@ag-grid-enterprise/multi-filter": "~30.0.2",
    "@ag-grid-enterprise/range-selection": "~30.0.2",
    "@ag-grid-enterprise/rich-select": "~30.0.2",
    "@ag-grid-enterprise/row-grouping": "~30.0.2",
    "@ag-grid-enterprise/server-side-row-model": "~30.0.2",
    "@ag-grid-enterprise/set-filter": "~30.0.2",
    "@ag-grid-enterprise/side-bar": "~30.0.2",
    "@ag-grid-enterprise/sparklines": "~30.0.2",
    "@ag-grid-enterprise/status-bar": "~30.0.2",
    "@ag-grid-enterprise/viewport-row-model": "~30.0.2",
>>>>>>> 2d5be2b7
    "@angular/animations": "10.2.3",
    "@angular/common": "10.2.3",
    "@angular/compiler": "10.2.3",
    "@angular/core": "10.2.3",
    "@angular/forms": "10.2.3",
    "@angular/material": "10.2.3",
    "@angular/platform-browser": "10.2.3",
    "@angular/platform-browser-dynamic": "10.2.3",
    "@babel/core": "7.2.2",
    "@babel/plugin-proposal-class-properties": "7.3.0",
    "@babel/preset-env": "7.3.1",
    "@babel/preset-react": "7.0.0",
    "@types/angular": "1.6.50",
    "@types/angular-cookies": "1.4.5",
    "@types/escodegen": "0.0.6",
    "@types/esprima": "4.0.2",
    "@types/jasmine": "^3.4.6",
    "@types/jest": "^25.2.1",
    "@types/node": "12.20.20",
    "@types/react": "^18",
    "@types/react-dom": "^18",
    "@typescript-eslint/eslint-plugin": "^5.10.0",
    "@typescript-eslint/parser": "^5.10.0",
    "@vue/compiler-sfc": "^3.2.26",
    "@vue/component-compiler-utils": "^2.6.0",
    "ag-charts-community": "~8.0.0",
    "ag-charts-enterprise": "~8.0.0",
    "ag-charts-angular": "~8.0.0",
    "ag-charts-react": "~8.0.0",
<<<<<<< HEAD
    "ag-grid-angular": "~30.0.1",
    "ag-grid-community": "~30.0.1",
    "ag-grid-enterprise": "~30.0.1",
    "ag-grid-react": "~30.0.1",
=======
    "ag-grid-angular": "~30.0.2",
    "ag-grid-community": "~30.0.2",
    "ag-grid-enterprise": "~30.0.2",
    "ag-grid-react": "~30.0.2",
>>>>>>> 2d5be2b7
    "ag-grid-testing": "0.0.3",
    "autoprefixer": "^9.6.0",
    "babel-loader": "8.0.5",
    "bootstrap": "4.4.1",
    "cache-loader": "1.2.2",
    "core-js": "^2.6.5",
    "css-loader": "1.0.0",
    "eslint": "^7.32.0",
    "eslint-config-standard": "^16.0.3",
    "eslint-plugin-deprecation": "^1.3.2",
    "eslint-plugin-import": "^2.25.4",
    "eslint-plugin-node": "^11.1.0",
    "eslint-plugin-promise": "^5.2.0",
    "execa": "^3.2.0",
    "express": "4.16.3",
    "gulp": "4.0.0",
    "gulp-debug": "4.0.0",
    "gulp-filter": "6.0.0",
    "gulp-if": "3.0.0",
    "gulp-inline-source": "4.0.0",
    "gulp-postcss": "8.0.0",
    "gulp-prettier": "3.0.0",
    "gulp-replace": "1.0.0",
    "html-loader": "0.5.5",
    "html-webpack-plugin": "3.2.0",
    "http": "0.0.1-security",
    "https": "1.0.0",
    "jest": "^25.4.0",
    "json5": "2.2.0",
    "merge-stream": "1.0.1",
    "mini-css-extract-plugin": "1.6.0",
    "optimize-css-assets-webpack-plugin": "^5.0.3",
    "popper.js": "1.16.1",
    "postcss-loader": "3.0.0",
    "postcss-scss": "2.0.0",
    "postcss-uncss": "0.16.1",
    "protractor": "5.4.0",
    "purgecss-webpack-plugin": "^1.5.0",
    "raw-loader": "1.0.0",
    "react": "16.7.0",
    "react-dom": "16.7.0",
    "rimraf": "3.0.2",
    "rxjs": "^6.5.3",
    "sass-loader": "~10.2.0",
    "source-map-loader": "^0.2.4",
    "style-loader": "0.23.0",
    "sucrase": "^3.20.3",
    "terser-webpack-plugin": "^2.0.1",
    "thread-loader": "1.2.0",
    "ts-jest": "^25.4.0",
    "ts-loader": "5.1.0",
    "typescript": "~4.5.2",
    "uglifyjs-webpack-plugin": "1.3.0",
    "uncss": "0.16.2",
    "url-loader": "1.1.1",
    "vinyl-named": "1.1.0",
    "vue": "2.5.22",
    "vue-loader": "15.6.2",
    "vue-property-decorator": "7.3.0",
    "vue-style-loader": "4.1.2",
    "vue-template-compiler": "^2.5.22",
    "webpack": "4.46.0",
    "webpack-cli": "^3.3.10",
    "webpack-dev-server": "3.1.8",
    "webpack-filter-warnings-plugin": "1.2.1",
    "webpack-hot-middleware": "2.23.1",
    "webpack-stream": "5.1.1",
    "zone.js": "^0.10.3"
  }
}<|MERGE_RESOLUTION|>--- conflicted
+++ resolved
@@ -1,10 +1,6 @@
 {
   "name": "ag-grid-docs",
-<<<<<<< HEAD
-  "version": "30.0.1",
-=======
   "version": "30.0.2",
->>>>>>> 2d5be2b7
   "description": "Documentation for AG Grid",
   "scripts": {
     "clean": "npm run clean-examples-dir && rimraf dist _dev .cache-loader .hash",
@@ -70,31 +66,6 @@
     "webpack-merge": "4.1.4"
   },
   "devDependencies": {
-<<<<<<< HEAD
-    "@ag-grid-community/angular": "~30.0.1",
-    "@ag-grid-community/core": "~30.0.1",
-    "@ag-grid-community/infinite-row-model": "~30.0.1",
-    "@ag-grid-community/react": "~30.0.1",
-    "@ag-grid-community/vue": "~30.0.1",
-    "@ag-grid-enterprise/charts": "~30.0.1",
-    "@ag-grid-enterprise/clipboard": "~30.0.1",
-    "@ag-grid-enterprise/column-tool-panel": "~30.0.1",
-    "@ag-grid-enterprise/core": "~30.0.1",
-    "@ag-grid-enterprise/excel-export": "~30.0.1",
-    "@ag-grid-enterprise/filter-tool-panel": "~30.0.1",
-    "@ag-grid-enterprise/master-detail": "~30.0.1",
-    "@ag-grid-enterprise/menu": "~30.0.1",
-    "@ag-grid-enterprise/multi-filter": "~30.0.1",
-    "@ag-grid-enterprise/range-selection": "~30.0.1",
-    "@ag-grid-enterprise/rich-select": "~30.0.1",
-    "@ag-grid-enterprise/row-grouping": "~30.0.1",
-    "@ag-grid-enterprise/server-side-row-model": "~30.0.1",
-    "@ag-grid-enterprise/set-filter": "~30.0.1",
-    "@ag-grid-enterprise/side-bar": "~30.0.1",
-    "@ag-grid-enterprise/sparklines": "~30.0.1",
-    "@ag-grid-enterprise/status-bar": "~30.0.1",
-    "@ag-grid-enterprise/viewport-row-model": "~30.0.1",
-=======
     "@ag-grid-community/angular": "~30.0.2",
     "@ag-grid-community/core": "~30.0.2",
     "@ag-grid-community/infinite-row-model": "~30.0.2",
@@ -118,7 +89,6 @@
     "@ag-grid-enterprise/sparklines": "~30.0.2",
     "@ag-grid-enterprise/status-bar": "~30.0.2",
     "@ag-grid-enterprise/viewport-row-model": "~30.0.2",
->>>>>>> 2d5be2b7
     "@angular/animations": "10.2.3",
     "@angular/common": "10.2.3",
     "@angular/compiler": "10.2.3",
@@ -148,17 +118,10 @@
     "ag-charts-enterprise": "~8.0.0",
     "ag-charts-angular": "~8.0.0",
     "ag-charts-react": "~8.0.0",
-<<<<<<< HEAD
-    "ag-grid-angular": "~30.0.1",
-    "ag-grid-community": "~30.0.1",
-    "ag-grid-enterprise": "~30.0.1",
-    "ag-grid-react": "~30.0.1",
-=======
     "ag-grid-angular": "~30.0.2",
     "ag-grid-community": "~30.0.2",
     "ag-grid-enterprise": "~30.0.2",
     "ag-grid-react": "~30.0.2",
->>>>>>> 2d5be2b7
     "ag-grid-testing": "0.0.3",
     "autoprefixer": "^9.6.0",
     "babel-loader": "8.0.5",
