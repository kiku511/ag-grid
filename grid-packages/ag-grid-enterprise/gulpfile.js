const gulp = require('gulp');
const {series} = gulp;

const fs = require('fs');
const clean = require('gulp-clean');
const rename = require("gulp-rename");
const gulpTypescript = require('gulp-typescript');
const typescript = require('typescript');
const header = require('gulp-header');
const concat = require('gulp-concat');
const pkg = require('./package.json');
const replace = require('gulp-replace');

const dtsHeaderTemplate =
    '// Type definitions for <%= pkg.name %> v<%= pkg.version %>\n' +
    '// Project: <%= pkg.homepage %>\n' +
    '// Definitions by: Niall Crosby <https://github.com/ag-grid/>\n';

const exportedCommunityModules = fs.readFileSync('../ag-grid-community/src/main.ts').toString().split("\n")
    .filter(line => line.includes('export ') && line.includes('@ag-grid-community'))
    .filter(line => !line.includes('@ag-grid-community/core'))
    .map(line => line.substring(line.indexOf("@ag-grid-community"), line.lastIndexOf('"') === -1 ? line.lastIndexOf('\'') : line.lastIndexOf('"')))

const exportedEnterpriseModules = fs.readFileSync('./src/main.ts').toString().split("\n")
    .filter(line => line.includes('export ') && line.includes('@ag-grid-enterprise'))
    .map(line => line.substring(line.indexOf("@ag-grid-enterprise"), line.lastIndexOf('"') === -1 ? line.lastIndexOf('\'') : line.lastIndexOf('"')))

<<<<<<< HEAD
console.log(exportedCommunityModules);

=======
>>>>>>> 5f620937
// Start of Typescript related tasks
const tscMainTask = () => {
    const tsProject = gulpTypescript.createProject('./tsconfig-main.json', {typescript: typescript});

    const tsResult = gulp
        .src('./src/main.ts')
        .pipe(tsProject());

    let result = tsResult.dts.pipe(replace("@ag-grid-enterprise/core", "./dist/lib/main"));

    exportedEnterpriseModules.forEach(exportedEnterpriseModule => result = result.pipe(replace(exportedEnterpriseModule, "./dist/lib/main")));

    return result.pipe(header(dtsHeaderTemplate, {pkg: pkg}))
        .pipe(rename("main.d.ts"))
        .pipe(gulp.dest('./'));
};

const cleanDist = () => {
    return gulp
        .src('dist', {read: false, allowEmpty: true})
        .pipe(clean());
};

// End of Typescript related tasks

const copyGridCoreStyles = (done) => {
    if (!fs.existsSync('./node_modules/ag-grid-community/dist/styles')) {
        done("node_modules/ag-grid-community/dist/styles doesn't exist - exiting")
    }

    return gulp.src('./node_modules/ag-grid-community/dist/styles/**/*').pipe(gulp.dest('./dist/styles'));
};

const copyAndConcatMainTypings = () => {
    const typingsDirs = exportedEnterpriseModules.map(exportedEnterpriseModule => `./node_modules/${exportedEnterpriseModule}/typings/main.*`)

    return gulp.src([
        './node_modules/@ag-grid-enterprise/core/typings/main.*',
        ...typingsDirs
    ])
        .pipe(concat('main.d.ts'))
        .pipe(gulp.dest('./dist/lib'));
};

const copyGridCoreTypings = (done) => {
    if (!fs.existsSync('./node_modules/@ag-grid-enterprise/core/typings')) {
        done("node_modules/@ag-grid-enterprise/core/typings doesn't exist - exiting")
    }

    exportedEnterpriseModules.forEach(exportedEnterpriseModule => {
        if (!fs.existsSync(`./node_modules/${exportedEnterpriseModule}/typings`)) {
            done(`./node_modules/${exportedEnterpriseModule}/typings doesn't exist - exiting`)
        }
    })

    const typingsDirs = exportedEnterpriseModules.map(exportedEnterpriseModule =>
        [
            `./node_modules/${exportedEnterpriseModule}/typings/**/*`,
            `!./node_modules/${exportedEnterpriseModule}/typings/main.*`,
        ]).flatMap(x => x)


    let result = gulp.src([
        './node_modules/@ag-grid-enterprise/core/typings/**/*',
        ...typingsDirs
    ])
        .pipe(replace("@ag-grid-community/core", "ag-grid-community"));

    exportedCommunityModules.forEach(exportedCommunityModule => result = result.pipe(replace(exportedCommunityModule, "ag-grid-community")));

    return result.pipe(gulp.dest('./dist/lib'));
};

const copyGridAllUmdFiles = (done) => {
    if (!fs.existsSync('./node_modules/@ag-grid-enterprise/all-modules/dist')) {
        done("./node_modules/@ag-grid-enterprise/all-modules/dist doesn't exist - exiting")
    }

    return gulp.src([
        './node_modules/@ag-grid-enterprise/all-modules/dist/ag-grid-enterprise*.js',
        '!./node_modules/@ag-grid-enterprise/all-modules/dist/**/*.cjs*.js']).pipe(gulp.dest('./dist/'));
};

// copy from core/all modules tasks
gulp.task('copy-grid-core-styles', copyGridCoreStyles);
gulp.task('copy-umd-files', copyGridAllUmdFiles);
gulp.task('copy-core-typings', copyGridCoreTypings);
gulp.task('copy-and-concat-typings-main', copyAndConcatMainTypings);

// Typescript related tasks
gulp.task('clean', cleanDist);
gulp.task('tsc-no-clean', tscMainTask);
gulp.task('tsc', series('clean', 'tsc-no-clean'));

// build tasks
gulp.task('build', series('tsc', 'copy-grid-core-styles', 'copy-core-typings', 'copy-and-concat-typings-main'));

// default/release task
gulp.task('default', series('build'));

<|MERGE_RESOLUTION|>--- conflicted
+++ resolved
@@ -25,11 +25,6 @@
     .filter(line => line.includes('export ') && line.includes('@ag-grid-enterprise'))
     .map(line => line.substring(line.indexOf("@ag-grid-enterprise"), line.lastIndexOf('"') === -1 ? line.lastIndexOf('\'') : line.lastIndexOf('"')))
 
-<<<<<<< HEAD
-console.log(exportedCommunityModules);
-
-=======
->>>>>>> 5f620937
 // Start of Typescript related tasks
 const tscMainTask = () => {
     const tsProject = gulpTypescript.createProject('./tsconfig-main.json', {typescript: typescript});
