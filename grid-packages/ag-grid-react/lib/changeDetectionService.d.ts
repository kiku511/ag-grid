<<<<<<< HEAD
// ag-grid-react v23.1.1
=======
// ag-grid-react v23.2.0
>>>>>>> 27f95722
export declare enum ChangeDetectionStrategyType {
    IdentityCheck = "IdentityCheck",
    DeepValueCheck = "DeepValueCheck",
    NoCheck = "NoCheck"
}
export declare class ChangeDetectionService {
    private strategyMap;
    getStrategy(changeDetectionStrategy: ChangeDetectionStrategyType): ChangeDetectionStrategy;
}
export interface ChangeDetectionStrategy {
    areEqual(a: any, b: any): boolean;
}<|MERGE_RESOLUTION|>--- conflicted
+++ resolved
@@ -1,8 +1,4 @@
-<<<<<<< HEAD
-// ag-grid-react v23.1.1
-=======
 // ag-grid-react v23.2.0
->>>>>>> 27f95722
 export declare enum ChangeDetectionStrategyType {
     IdentityCheck = "IdentityCheck",
     DeepValueCheck = "DeepValueCheck",
