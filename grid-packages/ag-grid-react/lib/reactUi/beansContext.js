<<<<<<< HEAD
// ag-grid-react v30.0.1
"use strict";
var __importDefault = (this && this.__importDefault) || function (mod) {
    return (mod && mod.__esModule) ? mod : { "default": mod };
};
Object.defineProperty(exports, "__esModule", { value: true });
exports.BeansContext = void 0;
var react_1 = __importDefault(require("react"));
exports.BeansContext = react_1.default.createContext({});
=======
// ag-grid-react v30.0.2
import React from 'react';
export const BeansContext = React.createContext({});
>>>>>>> 2d5be2b7
<|MERGE_RESOLUTION|>--- conflicted
+++ resolved
@@ -1,15 +1,3 @@
-<<<<<<< HEAD
-// ag-grid-react v30.0.1
-"use strict";
-var __importDefault = (this && this.__importDefault) || function (mod) {
-    return (mod && mod.__esModule) ? mod : { "default": mod };
-};
-Object.defineProperty(exports, "__esModule", { value: true });
-exports.BeansContext = void 0;
-var react_1 = __importDefault(require("react"));
-exports.BeansContext = react_1.default.createContext({});
-=======
 // ag-grid-react v30.0.2
 import React from 'react';
-export const BeansContext = React.createContext({});
->>>>>>> 2d5be2b7
+export const BeansContext = React.createContext({});