--- conflicted
+++ resolved
@@ -1,41 +1,3 @@
-<<<<<<< HEAD
-// ag-grid-react v30.0.1
-"use strict";
-var __createBinding = (this && this.__createBinding) || (Object.create ? (function(o, m, k, k2) {
-    if (k2 === undefined) k2 = k;
-    Object.defineProperty(o, k2, { enumerable: true, get: function() { return m[k]; } });
-}) : (function(o, m, k, k2) {
-    if (k2 === undefined) k2 = k;
-    o[k2] = m[k];
-}));
-var __setModuleDefault = (this && this.__setModuleDefault) || (Object.create ? (function(o, v) {
-    Object.defineProperty(o, "default", { enumerable: true, value: v });
-}) : function(o, v) {
-    o["default"] = v;
-});
-var __importStar = (this && this.__importStar) || function (mod) {
-    if (mod && mod.__esModule) return mod;
-    var result = {};
-    if (mod != null) for (var k in mod) if (k !== "default" && Object.prototype.hasOwnProperty.call(mod, k)) __createBinding(result, mod, k);
-    __setModuleDefault(result, mod);
-    return result;
-};
-Object.defineProperty(exports, "__esModule", { value: true });
-var ag_grid_community_1 = require("ag-grid-community");
-var react_1 = __importStar(require("react"));
-var react_dom_1 = require("react-dom");
-var beansContext_1 = require("../beansContext");
-var useEffectOnce_1 = require("../useEffectOnce");
-var PopupEditorComp = function (props) {
-    var _a = react_1.useState(), popupEditorWrapper = _a[0], setPopupEditorWrapper = _a[1];
-    var _b = react_1.useContext(beansContext_1.BeansContext), context = _b.context, popupService = _b.popupService, localeService = _b.localeService, gridOptionsService = _b.gridOptionsService;
-    useEffectOnce_1.useLayoutEffectOnce(function () {
-        var editDetails = props.editDetails, cellCtrl = props.cellCtrl, eParentCell = props.eParentCell;
-        var compDetails = editDetails.compDetails;
-        var useModelPopup = gridOptionsService.is('stopEditingWhenCellsLoseFocus');
-        var wrapper = context.createBean(new ag_grid_community_1.PopupEditorWrapper(compDetails.params));
-        var ePopupGui = wrapper.getGui();
-=======
 // ag-grid-react v30.0.2
 import { PopupEditorWrapper } from 'ag-grid-community';
 import React, { useState, memo, useContext } from 'react';
@@ -51,7 +13,6 @@
         const useModelPopup = gridOptionsService.is('stopEditingWhenCellsLoseFocus');
         const wrapper = context.createBean(new PopupEditorWrapper(compDetails.params));
         const ePopupGui = wrapper.getGui();
->>>>>>> 2d5be2b7
         if (props.jsChildComp) {
             const eChildGui = props.jsChildComp.getGui();
             if (eChildGui) {
