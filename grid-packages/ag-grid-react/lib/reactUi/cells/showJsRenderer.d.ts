<<<<<<< HEAD
// ag-grid-react v30.0.1
=======
// ag-grid-react v30.0.2
>>>>>>> 2d5be2b7
import { ICellRendererComp } from 'ag-grid-community';
import { MutableRefObject } from 'react';
import { RenderDetails } from './cellComp';
declare const useJsCellRenderer: (showDetails: RenderDetails | undefined, showTools: boolean, eCellValue: HTMLElement | undefined, cellValueVersion: number, jsCellRendererRef: MutableRefObject<ICellRendererComp | undefined>, eGui: MutableRefObject<any>) => void;
export default useJsCellRenderer;<|MERGE_RESOLUTION|>--- conflicted
+++ resolved
@@ -1,8 +1,4 @@
-<<<<<<< HEAD
-// ag-grid-react v30.0.1
-=======
 // ag-grid-react v30.0.2
->>>>>>> 2d5be2b7
 import { ICellRendererComp } from 'ag-grid-community';
 import { MutableRefObject } from 'react';
 import { RenderDetails } from './cellComp';
