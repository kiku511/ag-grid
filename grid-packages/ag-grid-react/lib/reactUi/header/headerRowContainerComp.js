<<<<<<< HEAD
// ag-grid-react v30.0.1
"use strict";
var __createBinding = (this && this.__createBinding) || (Object.create ? (function(o, m, k, k2) {
    if (k2 === undefined) k2 = k;
    Object.defineProperty(o, k2, { enumerable: true, get: function() { return m[k]; } });
}) : (function(o, m, k, k2) {
    if (k2 === undefined) k2 = k;
    o[k2] = m[k];
}));
var __setModuleDefault = (this && this.__setModuleDefault) || (Object.create ? (function(o, v) {
    Object.defineProperty(o, "default", { enumerable: true, value: v });
}) : function(o, v) {
    o["default"] = v;
});
var __importStar = (this && this.__importStar) || function (mod) {
    if (mod && mod.__esModule) return mod;
    var result = {};
    if (mod != null) for (var k in mod) if (k !== "default" && Object.prototype.hasOwnProperty.call(mod, k)) __createBinding(result, mod, k);
    __setModuleDefault(result, mod);
    return result;
};
var __importDefault = (this && this.__importDefault) || function (mod) {
    return (mod && mod.__esModule) ? mod : { "default": mod };
};
Object.defineProperty(exports, "__esModule", { value: true });
var react_1 = __importStar(require("react"));
var beansContext_1 = require("../beansContext");
var ag_grid_community_1 = require("ag-grid-community");
var utils_1 = require("../utils");
var headerRowComp_1 = __importDefault(require("./headerRowComp"));
var useEffectOnce_1 = require("../useEffectOnce");
var HeaderRowContainerComp = function (props) {
    var _a = react_1.useState(new utils_1.CssClasses()), cssClasses = _a[0], setCssClasses = _a[1];
    var _b = react_1.useState(false), ariaHidden = _b[0], setAriaHidden = _b[1];
    var _c = react_1.useState([]), headerRowCtrls = _c[0], setHeaderRowCtrls = _c[1];
    var context = react_1.useContext(beansContext_1.BeansContext).context;
    var eGui = react_1.useRef(null);
    var eCenterContainer = react_1.useRef(null);
    var pinnedLeft = props.pinned === 'left';
    var pinnedRight = props.pinned === 'right';
    var centre = !pinnedLeft && !pinnedRight;
    useEffectOnce_1.useLayoutEffectOnce(function () {
        var compProxy = {
            setDisplayed: function (displayed) {
                setCssClasses(function (prev) { return prev.setClass('ag-hidden', !displayed); });
=======
// ag-grid-react v30.0.2
import React, { memo, useContext, useMemo, useRef, useState } from 'react';
import { BeansContext } from '../beansContext';
import { HeaderRowContainerCtrl } from 'ag-grid-community';
import { CssClasses } from '../utils';
import HeaderRowComp from './headerRowComp';
import { useLayoutEffectOnce } from '../useEffectOnce';
const HeaderRowContainerComp = (props) => {
    const [cssClasses, setCssClasses] = useState(new CssClasses());
    const [ariaHidden, setAriaHidden] = useState(false);
    const [headerRowCtrls, setHeaderRowCtrls] = useState([]);
    const { context } = useContext(BeansContext);
    const eGui = useRef(null);
    const eCenterContainer = useRef(null);
    const pinnedLeft = props.pinned === 'left';
    const pinnedRight = props.pinned === 'right';
    const centre = !pinnedLeft && !pinnedRight;
    useLayoutEffectOnce(() => {
        const compProxy = {
            setDisplayed: displayed => {
                setCssClasses(prev => prev.setClass('ag-hidden', !displayed));
>>>>>>> 2d5be2b7
                setAriaHidden(!displayed);
            },
            setCtrls: ctrls => setHeaderRowCtrls(ctrls),
            // centre only
            setCenterWidth: width => {
                if (eCenterContainer.current) {
                    eCenterContainer.current.style.width = width;
                }
            },
            setViewportScrollLeft: left => {
                if (eGui.current) {
                    eGui.current.scrollLeft = left;
                }
            },
            // pinned only
<<<<<<< HEAD
            setPinnedContainerWidth: function (width) {
=======
            setPinnedContainerWidth: width => {
>>>>>>> 2d5be2b7
                if (eGui.current) {
                    eGui.current.style.width = width;
                    eGui.current.style.minWidth = width;
                    eGui.current.style.maxWidth = width;
                }
            }
        };
        const ctrl = context.createBean(new HeaderRowContainerCtrl(props.pinned));
        ctrl.setComp(compProxy, eGui.current);
        return () => {
            context.destroyBean(ctrl);
        };
    });
    const className = useMemo(() => cssClasses.toString(), [cssClasses]);
    const insertRowsJsx = () => headerRowCtrls.map(ctrl => React.createElement(HeaderRowComp, { ctrl: ctrl, key: ctrl.getInstanceId() }));
    return (React.createElement(React.Fragment, null,
        pinnedLeft &&
            React.createElement("div", { ref: eGui, className: "ag-pinned-left-header " + className, "aria-hidden": ariaHidden, role: "presentation" }, insertRowsJsx()),
        pinnedRight &&
            React.createElement("div", { ref: eGui, className: "ag-pinned-right-header " + className, "aria-hidden": ariaHidden, role: "presentation" }, insertRowsJsx()),
        centre &&
            React.createElement("div", { ref: eGui, className: "ag-header-viewport " + className, role: "presentation" },
                React.createElement("div", { ref: eCenterContainer, className: "ag-header-container", role: "rowgroup" }, insertRowsJsx()))));
};
export default memo(HeaderRowContainerComp);<|MERGE_RESOLUTION|>--- conflicted
+++ resolved
@@ -1,50 +1,3 @@
-<<<<<<< HEAD
-// ag-grid-react v30.0.1
-"use strict";
-var __createBinding = (this && this.__createBinding) || (Object.create ? (function(o, m, k, k2) {
-    if (k2 === undefined) k2 = k;
-    Object.defineProperty(o, k2, { enumerable: true, get: function() { return m[k]; } });
-}) : (function(o, m, k, k2) {
-    if (k2 === undefined) k2 = k;
-    o[k2] = m[k];
-}));
-var __setModuleDefault = (this && this.__setModuleDefault) || (Object.create ? (function(o, v) {
-    Object.defineProperty(o, "default", { enumerable: true, value: v });
-}) : function(o, v) {
-    o["default"] = v;
-});
-var __importStar = (this && this.__importStar) || function (mod) {
-    if (mod && mod.__esModule) return mod;
-    var result = {};
-    if (mod != null) for (var k in mod) if (k !== "default" && Object.prototype.hasOwnProperty.call(mod, k)) __createBinding(result, mod, k);
-    __setModuleDefault(result, mod);
-    return result;
-};
-var __importDefault = (this && this.__importDefault) || function (mod) {
-    return (mod && mod.__esModule) ? mod : { "default": mod };
-};
-Object.defineProperty(exports, "__esModule", { value: true });
-var react_1 = __importStar(require("react"));
-var beansContext_1 = require("../beansContext");
-var ag_grid_community_1 = require("ag-grid-community");
-var utils_1 = require("../utils");
-var headerRowComp_1 = __importDefault(require("./headerRowComp"));
-var useEffectOnce_1 = require("../useEffectOnce");
-var HeaderRowContainerComp = function (props) {
-    var _a = react_1.useState(new utils_1.CssClasses()), cssClasses = _a[0], setCssClasses = _a[1];
-    var _b = react_1.useState(false), ariaHidden = _b[0], setAriaHidden = _b[1];
-    var _c = react_1.useState([]), headerRowCtrls = _c[0], setHeaderRowCtrls = _c[1];
-    var context = react_1.useContext(beansContext_1.BeansContext).context;
-    var eGui = react_1.useRef(null);
-    var eCenterContainer = react_1.useRef(null);
-    var pinnedLeft = props.pinned === 'left';
-    var pinnedRight = props.pinned === 'right';
-    var centre = !pinnedLeft && !pinnedRight;
-    useEffectOnce_1.useLayoutEffectOnce(function () {
-        var compProxy = {
-            setDisplayed: function (displayed) {
-                setCssClasses(function (prev) { return prev.setClass('ag-hidden', !displayed); });
-=======
 // ag-grid-react v30.0.2
 import React, { memo, useContext, useMemo, useRef, useState } from 'react';
 import { BeansContext } from '../beansContext';
@@ -66,7 +19,6 @@
         const compProxy = {
             setDisplayed: displayed => {
                 setCssClasses(prev => prev.setClass('ag-hidden', !displayed));
->>>>>>> 2d5be2b7
                 setAriaHidden(!displayed);
             },
             setCtrls: ctrls => setHeaderRowCtrls(ctrls),
@@ -82,11 +34,7 @@
                 }
             },
             // pinned only
-<<<<<<< HEAD
-            setPinnedContainerWidth: function (width) {
-=======
             setPinnedContainerWidth: width => {
->>>>>>> 2d5be2b7
                 if (eGui.current) {
                     eGui.current.style.width = width;
                     eGui.current.style.minWidth = width;
