--- conflicted
+++ resolved
@@ -1,16 +1,3 @@
-<<<<<<< HEAD
-// ag-grid-react v30.0.1
-"use strict";
-Object.defineProperty(exports, "__esModule", { value: true });
-exports.useLayoutEffectOnce = exports.useEffectOnce = void 0;
-var react_1 = require("react");
-var useEffectOnce = function (effect) {
-    var effectFn = react_1.useRef(effect);
-    var destroyFn = react_1.useRef();
-    var effectCalled = react_1.useRef(false);
-    var rendered = react_1.useRef(false);
-    var _a = react_1.useState(0), setVal = _a[1];
-=======
 // ag-grid-react v30.0.2
 import { useEffect, useLayoutEffect, useRef, useState } from 'react';
 export const useEffectOnce = (effect) => {
@@ -19,7 +6,6 @@
     const effectCalled = useRef(false);
     const rendered = useRef(false);
     const [, setVal] = useState(0);
->>>>>>> 2d5be2b7
     if (effectCalled.current) {
         rendered.current = true;
     }
@@ -44,22 +30,12 @@
         };
     }, []);
 };
-<<<<<<< HEAD
-exports.useEffectOnce = useEffectOnce;
-var useLayoutEffectOnce = function (effect) {
-    var effectFn = react_1.useRef(effect);
-    var destroyFn = react_1.useRef();
-    var effectCalled = react_1.useRef(false);
-    var rendered = react_1.useRef(false);
-    var _a = react_1.useState(0), setVal = _a[1];
-=======
 export const useLayoutEffectOnce = (effect) => {
     const effectFn = useRef(effect);
     const destroyFn = useRef();
     const effectCalled = useRef(false);
     const rendered = useRef(false);
     const [, setVal] = useState(0);
->>>>>>> 2d5be2b7
     if (effectCalled.current) {
         rendered.current = true;
     }
