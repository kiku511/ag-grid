<<<<<<< HEAD
// ag-grid-react v30.0.1
"use strict";
var __spreadArray = (this && this.__spreadArray) || function (to, from) {
    for (var i = 0, il = from.length, j = to.length; i < il; i++, j++)
        to[j] = from[i];
    return to;
};
Object.defineProperty(exports, "__esModule", { value: true });
exports.PortalManager = exports.LegacyPortalManager = void 0;
var LegacyPortalManager = /** @class */ (function () {
    function LegacyPortalManager(parent, wrappingElement, maxComponentCreationTimeMs) {
=======
// ag-grid-react v30.0.2
export class LegacyPortalManager {
    constructor(parent, wrappingElement, maxComponentCreationTimeMs) {
>>>>>>> 2d5be2b7
        this.destroyed = false;
        this.portals = [];
        this.hasPendingPortalUpdate = false;
        this.wrappingElement = wrappingElement ? wrappingElement : 'div';
        this.parent = parent;
        this.maxComponentCreationTimeMs = maxComponentCreationTimeMs ? maxComponentCreationTimeMs : LegacyPortalManager.MAX_COMPONENT_CREATION_TIME_IN_MS;
<<<<<<< HEAD
    }
    LegacyPortalManager.prototype.getPortals = function () {
        return this.portals;
    };
    LegacyPortalManager.prototype.destroy = function () {
        this.destroyed = true;
    };
    LegacyPortalManager.prototype.destroyPortal = function (portal) {
        this.portals = this.portals.filter(function (curPortal) { return curPortal !== portal; });
        this.batchUpdate();
    };
    LegacyPortalManager.prototype.getComponentWrappingElement = function () {
        return this.wrappingElement;
    };
    LegacyPortalManager.prototype.mountReactPortal = function (portal, reactComponent, resolve) {
        this.portals = __spreadArray(__spreadArray([], this.portals), [portal]);
        this.waitForInstance(reactComponent, resolve);
        this.batchUpdate();
    };
    LegacyPortalManager.prototype.updateReactPortal = function (oldPortal, newPortal) {
        this.portals[this.portals.indexOf(oldPortal)] = newPortal;
        this.batchUpdate();
    };
    LegacyPortalManager.prototype.batchUpdate = function () {
        var _this = this;
        if (this.hasPendingPortalUpdate) {
            return;
        }
        setTimeout(function () {
            if (!_this.destroyed) { // destroyed?
                _this.parent.forceUpdate(function () {
                    _this.hasPendingPortalUpdate = false;
                });
            }
        });
        this.hasPendingPortalUpdate = true;
    };
    LegacyPortalManager.prototype.waitForInstance = function (reactComponent, resolve, startTime) {
        var _this = this;
        if (startTime === void 0) { startTime = Date.now(); }
        // if the grid has been destroyed in the meantime just resolve
        if (this.destroyed) {
            resolve(null);
            return;
        }
        if (reactComponent.rendered()) {
            resolve(reactComponent);
        }
        else {
            if (Date.now() - startTime >= this.maxComponentCreationTimeMs && !this.hasPendingPortalUpdate) {
                // last check - we check if this is a null value being rendered - we do this last as using SSR to check the value
                // can mess up contexts
                if (reactComponent.isNullValue()) {
                    resolve(reactComponent);
                    return;
                }
                console.error("AG Grid: React Component '" + reactComponent.getReactComponentName() + "' not created within " + this.maxComponentCreationTimeMs + "ms");
                return;
            }
            window.setTimeout(function () {
                _this.waitForInstance(reactComponent, resolve, startTime);
            });
        }
    };
    LegacyPortalManager.MAX_COMPONENT_CREATION_TIME_IN_MS = 1000; // a second should be more than enough to instantiate a component
    return LegacyPortalManager;
}());
exports.LegacyPortalManager = LegacyPortalManager;
var PortalManager = /** @class */ (function () {
    function PortalManager(refresher, wrappingElement, maxComponentCreationTimeMs) {
        this.destroyed = false;
        this.portals = [];
        this.hasPendingPortalUpdate = false;
        this.wrappingElement = wrappingElement ? wrappingElement : 'div';
        this.refresher = refresher;
        this.maxComponentCreationTimeMs = maxComponentCreationTimeMs ? maxComponentCreationTimeMs : PortalManager.MAX_COMPONENT_CREATION_TIME_IN_MS;
=======
>>>>>>> 2d5be2b7
    }
    getPortals() {
        return this.portals;
    }
    destroy() {
        this.destroyed = true;
    }
    destroyPortal(portal) {
        this.portals = this.portals.filter(curPortal => curPortal !== portal);
        this.batchUpdate();
    }
    getComponentWrappingElement() {
        return this.wrappingElement;
<<<<<<< HEAD
    };
    PortalManager.prototype.mountReactPortal = function (portal, reactComponent, resolve) {
        this.portals = __spreadArray(__spreadArray([], this.portals), [portal]);
=======
    }
    mountReactPortal(portal, reactComponent, resolve) {
        this.portals = [...this.portals, portal];
>>>>>>> 2d5be2b7
        this.waitForInstance(reactComponent, resolve);
        this.batchUpdate();
    }
    updateReactPortal(oldPortal, newPortal) {
        this.portals[this.portals.indexOf(oldPortal)] = newPortal;
        this.batchUpdate();
    }
    batchUpdate() {
        if (this.hasPendingPortalUpdate) {
            return;
        }
<<<<<<< HEAD
        setTimeout(function () {
            if (!_this.destroyed) { // destroyed?
                _this.refresher();
                _this.hasPendingPortalUpdate = false;
=======
        setTimeout(() => {
            if (!this.destroyed) { // destroyed?
                this.parent.forceUpdate(() => {
                    this.hasPendingPortalUpdate = false;
                });
>>>>>>> 2d5be2b7
            }
        });
        this.hasPendingPortalUpdate = true;
    }
    waitForInstance(reactComponent, resolve, startTime = Date.now()) {
        // if the grid has been destroyed in the meantime just resolve
        if (this.destroyed) {
            resolve(null);
            return;
        }
        if (reactComponent.rendered()) {
            resolve(reactComponent);
        }
        else {
            if (Date.now() - startTime >= this.maxComponentCreationTimeMs && !this.hasPendingPortalUpdate) {
                // last check - we check if this is a null value being rendered - we do this last as using SSR to check the value
                // can mess up contexts
                if (reactComponent.isNullValue()) {
                    resolve(reactComponent);
                    return;
                }
                console.error(`AG Grid: React Component '${reactComponent.getReactComponentName()}' not created within ${this.maxComponentCreationTimeMs}ms`);
                return;
            }
            window.setTimeout(() => {
                this.waitForInstance(reactComponent, resolve, startTime);
            });
        }
    }
}
LegacyPortalManager.MAX_COMPONENT_CREATION_TIME_IN_MS = 1000; // a second should be more than enough to instantiate a component
export class PortalManager {
    constructor(refresher, wrappingElement, maxComponentCreationTimeMs) {
        this.destroyed = false;
        this.portals = [];
        this.hasPendingPortalUpdate = false;
        this.wrappingElement = wrappingElement ? wrappingElement : 'div';
        this.refresher = refresher;
        this.maxComponentCreationTimeMs = maxComponentCreationTimeMs ? maxComponentCreationTimeMs : PortalManager.MAX_COMPONENT_CREATION_TIME_IN_MS;
    }
    getPortals() {
        return this.portals;
    }
    destroy() {
        this.destroyed = true;
    }
    destroyPortal(portal) {
        this.portals = this.portals.filter(curPortal => curPortal !== portal);
        this.batchUpdate();
    }
    getComponentWrappingElement() {
        return this.wrappingElement;
    }
    mountReactPortal(portal, reactComponent, resolve) {
        this.portals = [...this.portals, portal];
        this.waitForInstance(reactComponent, resolve);
        this.batchUpdate();
    }
    updateReactPortal(oldPortal, newPortal) {
        this.portals[this.portals.indexOf(oldPortal)] = newPortal;
        this.batchUpdate();
    }
    batchUpdate() {
        if (this.hasPendingPortalUpdate) {
            return;
        }
        setTimeout(() => {
            if (!this.destroyed) { // destroyed?
                this.refresher();
                this.hasPendingPortalUpdate = false;
            }
        });
        this.hasPendingPortalUpdate = true;
    }
    waitForInstance(reactComponent, resolve, startTime = Date.now()) {
        // if the grid has been destroyed in the meantime just resolve
        if (this.destroyed) {
            resolve(null);
            return;
        }
        if (reactComponent.rendered()) {
            resolve(reactComponent);
        }
        else {
            if (Date.now() - startTime >= this.maxComponentCreationTimeMs && !this.hasPendingPortalUpdate) {
                // last check - we check if this is a null value being rendered - we do this last as using SSR to check the value
                // can mess up contexts
                if (reactComponent.isNullValue()) {
                    resolve(reactComponent);
                    return;
                }
                console.error(`AG Grid: React Component '${reactComponent.getReactComponentName()}' not created within ${this.maxComponentCreationTimeMs}ms`);
                return;
            }
            window.setTimeout(() => {
                this.waitForInstance(reactComponent, resolve, startTime);
            });
        }
    }
}
PortalManager.MAX_COMPONENT_CREATION_TIME_IN_MS = 1000; // a second should be more than enough to instantiate a component<|MERGE_RESOLUTION|>--- conflicted
+++ resolved
@@ -1,105 +1,12 @@
-<<<<<<< HEAD
-// ag-grid-react v30.0.1
-"use strict";
-var __spreadArray = (this && this.__spreadArray) || function (to, from) {
-    for (var i = 0, il = from.length, j = to.length; i < il; i++, j++)
-        to[j] = from[i];
-    return to;
-};
-Object.defineProperty(exports, "__esModule", { value: true });
-exports.PortalManager = exports.LegacyPortalManager = void 0;
-var LegacyPortalManager = /** @class */ (function () {
-    function LegacyPortalManager(parent, wrappingElement, maxComponentCreationTimeMs) {
-=======
 // ag-grid-react v30.0.2
 export class LegacyPortalManager {
     constructor(parent, wrappingElement, maxComponentCreationTimeMs) {
->>>>>>> 2d5be2b7
         this.destroyed = false;
         this.portals = [];
         this.hasPendingPortalUpdate = false;
         this.wrappingElement = wrappingElement ? wrappingElement : 'div';
         this.parent = parent;
         this.maxComponentCreationTimeMs = maxComponentCreationTimeMs ? maxComponentCreationTimeMs : LegacyPortalManager.MAX_COMPONENT_CREATION_TIME_IN_MS;
-<<<<<<< HEAD
-    }
-    LegacyPortalManager.prototype.getPortals = function () {
-        return this.portals;
-    };
-    LegacyPortalManager.prototype.destroy = function () {
-        this.destroyed = true;
-    };
-    LegacyPortalManager.prototype.destroyPortal = function (portal) {
-        this.portals = this.portals.filter(function (curPortal) { return curPortal !== portal; });
-        this.batchUpdate();
-    };
-    LegacyPortalManager.prototype.getComponentWrappingElement = function () {
-        return this.wrappingElement;
-    };
-    LegacyPortalManager.prototype.mountReactPortal = function (portal, reactComponent, resolve) {
-        this.portals = __spreadArray(__spreadArray([], this.portals), [portal]);
-        this.waitForInstance(reactComponent, resolve);
-        this.batchUpdate();
-    };
-    LegacyPortalManager.prototype.updateReactPortal = function (oldPortal, newPortal) {
-        this.portals[this.portals.indexOf(oldPortal)] = newPortal;
-        this.batchUpdate();
-    };
-    LegacyPortalManager.prototype.batchUpdate = function () {
-        var _this = this;
-        if (this.hasPendingPortalUpdate) {
-            return;
-        }
-        setTimeout(function () {
-            if (!_this.destroyed) { // destroyed?
-                _this.parent.forceUpdate(function () {
-                    _this.hasPendingPortalUpdate = false;
-                });
-            }
-        });
-        this.hasPendingPortalUpdate = true;
-    };
-    LegacyPortalManager.prototype.waitForInstance = function (reactComponent, resolve, startTime) {
-        var _this = this;
-        if (startTime === void 0) { startTime = Date.now(); }
-        // if the grid has been destroyed in the meantime just resolve
-        if (this.destroyed) {
-            resolve(null);
-            return;
-        }
-        if (reactComponent.rendered()) {
-            resolve(reactComponent);
-        }
-        else {
-            if (Date.now() - startTime >= this.maxComponentCreationTimeMs && !this.hasPendingPortalUpdate) {
-                // last check - we check if this is a null value being rendered - we do this last as using SSR to check the value
-                // can mess up contexts
-                if (reactComponent.isNullValue()) {
-                    resolve(reactComponent);
-                    return;
-                }
-                console.error("AG Grid: React Component '" + reactComponent.getReactComponentName() + "' not created within " + this.maxComponentCreationTimeMs + "ms");
-                return;
-            }
-            window.setTimeout(function () {
-                _this.waitForInstance(reactComponent, resolve, startTime);
-            });
-        }
-    };
-    LegacyPortalManager.MAX_COMPONENT_CREATION_TIME_IN_MS = 1000; // a second should be more than enough to instantiate a component
-    return LegacyPortalManager;
-}());
-exports.LegacyPortalManager = LegacyPortalManager;
-var PortalManager = /** @class */ (function () {
-    function PortalManager(refresher, wrappingElement, maxComponentCreationTimeMs) {
-        this.destroyed = false;
-        this.portals = [];
-        this.hasPendingPortalUpdate = false;
-        this.wrappingElement = wrappingElement ? wrappingElement : 'div';
-        this.refresher = refresher;
-        this.maxComponentCreationTimeMs = maxComponentCreationTimeMs ? maxComponentCreationTimeMs : PortalManager.MAX_COMPONENT_CREATION_TIME_IN_MS;
-=======
->>>>>>> 2d5be2b7
     }
     getPortals() {
         return this.portals;
@@ -113,15 +20,9 @@
     }
     getComponentWrappingElement() {
         return this.wrappingElement;
-<<<<<<< HEAD
-    };
-    PortalManager.prototype.mountReactPortal = function (portal, reactComponent, resolve) {
-        this.portals = __spreadArray(__spreadArray([], this.portals), [portal]);
-=======
     }
     mountReactPortal(portal, reactComponent, resolve) {
         this.portals = [...this.portals, portal];
->>>>>>> 2d5be2b7
         this.waitForInstance(reactComponent, resolve);
         this.batchUpdate();
     }
@@ -133,18 +34,11 @@
         if (this.hasPendingPortalUpdate) {
             return;
         }
-<<<<<<< HEAD
-        setTimeout(function () {
-            if (!_this.destroyed) { // destroyed?
-                _this.refresher();
-                _this.hasPendingPortalUpdate = false;
-=======
         setTimeout(() => {
             if (!this.destroyed) { // destroyed?
                 this.parent.forceUpdate(() => {
                     this.hasPendingPortalUpdate = false;
                 });
->>>>>>> 2d5be2b7
             }
         });
         this.hasPendingPortalUpdate = true;
