--- conflicted
+++ resolved
@@ -1,20 +1,9 @@
-<<<<<<< HEAD
-// ag-grid-react v30.0.1
-"use strict";
-Object.defineProperty(exports, "__esModule", { value: true });
-var react_1 = require("react");
-var useGridApis = function (gridRef) {
-    var _a = react_1.useState(null), gridApi = _a[0], setGridApi = _a[1];
-    var _b = react_1.useState(null), columnApi = _b[0], setColumnApi = _b[1];
-    react_1.useEffect(function () {
-=======
 // ag-grid-react v30.0.2
 import { useEffect, useState } from 'react';
 const useGridApis = (gridRef) => {
     const [gridApi, setGridApi] = useState(null);
     const [columnApi, setColumnApi] = useState(null);
     useEffect(() => {
->>>>>>> 2d5be2b7
         if (gridRef && gridRef.current) {
             setGridApi(gridRef.current.api);
             setColumnApi(gridRef.current.columnApi);
