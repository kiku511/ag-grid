--- conflicted
+++ resolved
@@ -1,11 +1,7 @@
 {
   "name": "ag-grid-vue",
   "description": "ag-Grid Vue Component",
-<<<<<<< HEAD
-  "version": "23.1.1",
-=======
   "version": "23.2.0",
->>>>>>> 27f95722
   "author": "Sean Landsman <sean@thelandsmans.com>",
   "license": "MIT",
   "main": "main.js",
