--- conflicted
+++ resolved
@@ -1,11 +1,7 @@
 {
   "name": "ag-grid-vue",
   "description": "AG Grid Vue 2 Component",
-<<<<<<< HEAD
-  "version": "30.0.1",
-=======
   "version": "30.0.2",
->>>>>>> 2d5be2b7
   "author": "Sean Landsman <sean@thelandsmans.com>",
   "license": "MIT",
   "main": "main.js",
@@ -39,13 +35,8 @@
     "@vue/cli-plugin-typescript": "^3.11.0",
     "@vue/cli-plugin-unit-jest": "^3.11.0",
     "@vue/cli-service": "^3.11.0",
-<<<<<<< HEAD
-    "ag-grid-community": "~30.0.1",
-    "@ag-grid-community/vue": "~30.0.1",
-=======
     "ag-grid-community": "~30.0.2",
     "@ag-grid-community/vue": "~30.0.2",
->>>>>>> 2d5be2b7
     "gulp": "^4.0.0",
     "gulp-replace": "^1.0.0",
     "gulp-typescript": "^5.0.0",
@@ -58,11 +49,7 @@
     "rimraf": "3.0.2"
   },
   "peerDependencies": {
-<<<<<<< HEAD
-    "ag-grid-community": "~30.0.1",
-=======
     "ag-grid-community": "~30.0.2",
->>>>>>> 2d5be2b7
     "vue": ">= 2.2 <= 2.5.17 || >= 2.5.20",
     "vue-property-decorator": "^7.2.0 || ^8.0.0 || ^9.1.2"
   },
