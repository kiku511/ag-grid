{
  "name": "ag-grid-community",
<<<<<<< HEAD
  "version": "21.2.0",
=======
  "version": "21.2.2",
>>>>>>> 1793f746
  "description": "Advanced Data Grid / Data Table supporting Javascript / React / AngularJS / Web Components",
  "main": "./main.js",
  "typings": "./main.d.ts",
  "repository": {
    "type": "git",
    "url": "https://github.com/ag-grid/ag-grid.git"
  },
  "scripts": {
    "initSubModules": "sh ./scripts/initialiseSubModules.sh",
    "initLatest": "npm run initSubModules && sh ./scripts/switchToBranch.sh latest",
    "initMarketing": "git checkout marketing && npm run updateCoreDependencies && npm run buildCore",
    "initMaster": "npm run initSubModules && sh ./scripts/switchToBranch.sh master",
    "updateExamples": "sh ./scripts/updateSubModules.sh",
    "cleanDependencies": "npx lerna clean",
    "updateDependencies": "npx lerna bootstrap",
    "cleanCoreDependencies": "npx lerna clean --scope ag-grid-community --scope ag-grid-enterprise --scope ag-grid-angular --scope ag-grid-react --scope ag-grid-vue --scope ag-grid-docs",
    "updateCoreDependencies": "npx lerna bootstrap --scope ag-grid-community --scope ag-grid-enterprise --scope ag-grid-angular --scope ag-grid-react --scope ag-grid-vue --scope ag-grid-docs",
    "cleanBuildCoreDependencies": "npm run cleanCoreDependencies && npm run updateCoreDependencies && npm run buildCore",
    "resetNonDocs": "git checkout packages/ag-grid-community && git checkout packages/ag-grid-community && git checkout packages/ag-grid-angular && git checkout packages/ag-grid-react && git checkout packages/ag-grid-vue ",
    "test": "npx lerna run test",
    "build": "npx lerna run build --ignore ag-grid-polymer-example --ignore ag-grid-charts-example",
    "buildAndTest": "npx lerna run build --ignore ag-grid-polymer-example --ignore ag-grid-charts-example && npx lerna run test",
    "buildCI": "npx lerna run build --ignore ag-grid-charts-example",
    "buildRelease": "npx lerna run build",
    "buildCore": "npx lerna run build --scope ag-grid-community --scope ag-grid-enterprise --scope ag-grid-angular --scope ag-grid-react --scope ag-grid-vue",
    "buildVanilla": "npx lerna run build --scope ag-grid-community --scope ag-grid-enterprise",
    "buildCommunity": "npx lerna run build --scope ag-grid-community",
    "buildAngular": "npx lerna run build --scope ag-grid-community --scope ag-grid-angular",
    "buildVue": "npx lerna run build --scope ag-grid-community --scope ag-grid-vue",
    "buildReact": "npx lerna run build --scope ag-grid-community --scope ag-grid-react",
    "buildAurelia": "npx lerna run build --scope ag-grid-community",
    "docs": "cd packages/ag-grid-docs && npx gulp serve",
    "updateAndRebuild": "npm run updateDependencies && npm run build",
    "updateAndRebuildFull": "npm run updateDependencies && npm run buildCI",
    "initIntelliJ": "cp .idea/workspace.xml.default .idea/workspace.xml",
    "init": "npm run initLatest && npm run updateAndRebuild",
    "initFullBuild": "npm run initLatest && npm run updateAndRebuildFull"
  },
  "devDependencies": {
    "archiver": "^3.0.0",
    "lerna": "^2.11.0",
    "lighthouse": "^5.4.0",
    "walk": "^2.3.14"
  },
  "dependencies": {}
}<|MERGE_RESOLUTION|>--- conflicted
+++ resolved
@@ -1,10 +1,6 @@
 {
   "name": "ag-grid-community",
-<<<<<<< HEAD
-  "version": "21.2.0",
-=======
   "version": "21.2.2",
->>>>>>> 1793f746
   "description": "Advanced Data Grid / Data Table supporting Javascript / React / AngularJS / Web Components",
   "main": "./main.js",
   "typings": "./main.d.ts",
