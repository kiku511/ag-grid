--- conflicted
+++ resolved
@@ -2,34 +2,6 @@
 </div>
 <div class="card card-highlight">
     <div class="card-body">
-<<<<<<< HEAD
-        <h5 class="card-title">Charts Session</h5>
-        <p>With Bill Odom and Lance Finney from Oasis Digital</p>
-        <iframe style="max-width: 100%" src="https://www.youtube.com/embed/VzZG85t87bQ" frameborder="0" allow="accelerometer; autoplay; encrypted-media; gyroscope; picture-in-picture" allowfullscreen></iframe>
-        <p>Join ag-Grid's Niall and Rob show ag-Grid's integrated charting to Bill and Lance.</p>
-    </div>
-</div>
-<br>
-<div class="card card-highlight">
-    <div class="card-body">
-        <h5 class="card-title"><a href="../ag-grid-changelog/?fixVersion=21.0.0">ag-Grid v21 Released</a></h5>
-        <p>
-            ag-Grid now supports charting
-            data from inside the grid.
-        </p>
-        <p>
-
-        </p>
-                <img src="../images/charting-news.png" style="max-width: 100%; margin-bottom: 10px;"/>
-
-                <a class="learn-more"
-                   href="https://blog.ag-grid.com/introducing-javascript-charts/">Read the charting blog</a>
-
-        <p style="margin-top: 20px;">
-            See the
-            <a class="learn-more" href="../ag-grid-changelog/?fixVersion=21.0.0">Change Log</a>
-            for full release details.
-=======
         <h5 class="card-title"><a href="../ag-grid-changelog/?fixVersion=21.1.0">Version 21.1.0</a></h5>
         <h6 class="card-subtitle mb-2 text-muted">Jul 18</h6>
         <p class="card-text">
@@ -51,7 +23,6 @@
 
         <p class="text-right">
             <a class="learn-more" href="../ag-grid-changelog/?fixVersion=21.1.0">Change Log</a>
->>>>>>> 78b6b7c3
         </p>
     </div>
 </div>
