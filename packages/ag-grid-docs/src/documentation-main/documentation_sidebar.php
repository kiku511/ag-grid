--- conflicted
+++ resolved
@@ -1,61 +1,4 @@
 <div id="side-bar-announcements">
-<<<<<<< HEAD
-<p>Latest Release:</p>
-
-<div class="card card-highlight">
-  <div class="card-body">
-    <h5 class="card-title"><a href="../ag-grid-changelog/?fixVersion=18.0.0">Version 18.0 Released</a></h5>
-    <h6 class="card-subtitle mb-2 text-muted">Jun 12</h6>
-    <p class="card-text">
-        Major release with many new features like:
-        <ul>
-        <li><a class="learn-more" href="../javascript-grid-filtering/">Column filters now support AND/OR logic</a></li>
-        <li><a class="learn-more" href="../javascript-grid-row-spanning/">Support for row spanning</a>.</li>
-        <li><a class="learn-more" href="../javascript-grid-grouping/#grouping-footers"> Support for 'grand' total across all groups.</a>.</li>
-        <li><a class="learn-more" href="../javascript-grid-pivoting/#pivotRowTotals/">Pivot supports row totals</a>.</li>
-        <li><a class="learn-more" href="../javascript-grid-for-print/">New strategy for Printing using auto-height.</a>.</li>
-        </ul>
-    </p>
-
-    <p class="text-right">
-        <a class="learn-more" href="../ag-grid-changelog/?fixVersion=18.0.0">Change Log</a>
-    </p>
-  </div>
-</div>
-
-<p>From our <a href="https://medium.com/ag-grid/">blog</a>:</p>
-
-<div class="card">
-  <div class="card-body">
-    <h5 class="card-title"><a href="https://medium.com/ag-grid/version-18-of-ag-grid-is-now-available-cc3f39a12441>Data Visualisation for Enterprise with Angular and D3</a></h5>
-    <h6 class="card-subtitle mb-2 text-muted">Introducing Version 18 of ag-Grid</h6>
-    <p class="card-text">'Version 18 consists of a major features changes, so besides bug fixes and enhancing performance, we have added a number of interesting changes.
-
-Read our blog below covering all changes.'</p>
-
-    <p class="text-right">
-        <a class="learn-more" href="https://medium.com/ag-grid/version-18-of-ag-grid-is-now-available-cc3f39a12441">Full Article</a>
-    </p>
-  </div>
-</div>
-
-
-<p>Upcoming events we will<br> be attending and sponsoring:</p>
-
-<div class="card">
-  <div class="card-body">
-        <dl id="upcoming-events">
-            <dt><a href="https://www.meetup.com/halfstack/events/251086685/" target="_blank" rel="noopener">Halfstack Meetup | ag-Grid & Dojo 2</a></dt>
-            <dd class="date">July 10<br> London, England</dd>
-            <p class="card-text">Our CEO, Niall Crosby will be talking at the Half Stack London meet up.
-                <br>Having brought ag-Grid to the market, Niall looks back and talks about the design decisions that were made to make ag-Grid the project that it is today.</p>
-            <dt><a href="https://angularconnect.com/" target="_blank" rel="noopener">Angular Connect</a></dt>
-            <dd class="date">November 6-7<br> London, England</dd>
-            <dd>Platinum Sponsor</dd>
-        </dl>
-  </div>
-</div>
-=======
     <p>Latest Release:</p>
 
 
@@ -142,6 +85,5 @@
             </dl>
         </div>
     </div>
->>>>>>> 5e0b7923
 
 </div>