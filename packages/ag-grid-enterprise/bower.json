{
  "name": "ag-grid-enterprise",
<<<<<<< HEAD
  "version": "19.1.1",
=======
  "version": "19.1.2",
>>>>>>> 4bc65b75
  "homepage": "http://www.ag-grid.com/",
  "authors": [
    "Niall Crosby <niall.crosby@ag-grid.com>"
  ],
  "description": "Enterprise features for ag-Grid",
  "main": [
    "./main.js"
  ],
  "moduleType": [
    "node"
  ],
  "keywords": [
    "grid",
    "data",
    "table"
  ],
  "license": "Commercial",
  "ignore": [
    "**/.*",
    "node_modules",
    "test",
    "tests"
  ],
  "devDependencies": {},
  "dependencies": {}
}<|MERGE_RESOLUTION|>--- conflicted
+++ resolved
@@ -1,10 +1,6 @@
 {
   "name": "ag-grid-enterprise",
-<<<<<<< HEAD
-  "version": "19.1.1",
-=======
   "version": "19.1.2",
->>>>>>> 4bc65b75
   "homepage": "http://www.ag-grid.com/",
   "authors": [
     "Niall Crosby <niall.crosby@ag-grid.com>"
