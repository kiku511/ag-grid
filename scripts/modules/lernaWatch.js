const path = require("path");
const fs = require("fs");
const commandLineOptions = require("commander");
const execa = require("execa");
const chokidar = require("chokidar");

commandLineOptions
    .option(
        "-w, --watch",
    )
    .option(
        "-s, --single",
    )
    .option(
        "-b, --build"
    )
    .option(
        "-t, --test"
    )
    .parse(process.argv);

const manifest = (dir = undefined) =>
    JSON.parse(
        fs.readFileSync(`${dir ? dir : process.cwd()}/package.json`, {
            encoding: "utf8"
        })
    );

const buildDependencies = async (dependencies, command = 'build-docs') => {
    console.log("------------------------------------------------------------------------------------------");
    console.log(`Building ${dependencies.map(dependency => `--scope ${dependency}`).join(' ')}`);
    console.log("------------------------------------------------------------------------------------------");

    const scopedDependencies = dependencies.map(dependency => `--scope ${dependency}`).join(' ');
    const lernaArgs = `run ${command} ${scopedDependencies}`.split(" ");
    await execa("lerna", lernaArgs, { stdio: "inherit" });
};

const findParentPackageManifest = changedFile => {
    const startingPath = path.dirname(changedFile);

    const up = node => {
        let file = path.join(node, "package.json");

        if (fs.existsSync(file)) {
            return path.dirname(file);
        }

        file = path.resolve(node, "..");

        return up(file);
    };

    return up(startingPath);
};

const buildDependencyChain = async (packageName, buildChains, singleModule = false, command = "build-docs") => {
    const buildChain = buildChains[packageName];

    if (singleModule) {
        await buildDependencies(buildChain["0"], command);
    } else {
        Object.values(buildChain).forEach(async dependency => await buildDependencies(dependency, command));
    }
};

const spawnWatcher = async ({ paths, buildChains }, singleModule) => {
    const log = console.log.bind(console);

    log(`Watching the following paths:\n-> ${paths.join('\n-> ')}`);

    // Initialize the watcher
    let watcher = chokidar.watch(paths, {
        ignored: [
            /(^|[\/\\])\../,        // ignore dotfiles
            /node_modules/,         // ignore node_modules
            /lib|dist/,             // ignore build output files
            /\*___jb_tmp___/,       // ignore jetbrains IDE temp files
            /styles/,              // ignore scss/css files - these are handled separately
        ],
        persistent: true,
        ignoreInitial: true,
        awaitWriteFinish: true // Helps minimising thrashing of watch events
    });

    const packageName = changeFile => manifest(findParentPackageManifest(changeFile)).name;

    // Add event listeners
    return watcher
        .on("add", path => {
            log(`File ${path} has been added`);
            buildDependencyChain(packageName(path), buildChains, singleModule);
        })
        .on("change", path => {
            log(`File ${path} has been changed`);
            buildDependencyChain(packageName(path), buildChains, singleModule);
        })
        .on("unlink", path => {
            log(`File ${path} has been removed`);
            buildDependencyChain(packageName(path), buildChains, singleModule);
        });
};

const spawnCssWatcher = async ({ paths, buildChains }) => {
    const log = console.log.bind(console);

    log(`Watching the following paths:\n-> ${paths.join('\n-> ')}`);

    // Initialize the watcher
    let watcher = chokidar.watch(paths, {
        ignored: [
            /(^|[\/\\])\../,        // ignore dotfiles
            /node_modules/,         // ignore node_modules
            /lib|dist/,             // ignore build output files
            /\*___jb_tmp___/,       // ignore jetbrains IDE temp files
            /ts/
        ],
        persistent: true,
        ignoreInitial: true,
        awaitWriteFinish: true // Helps minimising thrashing of watch events
    });

    // Add event listeners
    return watcher
        .on("add", path => {
            log(`File ${path} has been added`);
            buildDependencyChain("@ag-community/grid-core", buildChains, false, 'build-css');
        })
        .on("change", path => {
            log(`File ${path} has been changed`);
            buildDependencyChain("@ag-community/grid-core", buildChains, false, 'build-css');
        })
        .on("unlink", path => {
            log(`File ${path} has been removed`);
            buildDependencyChain("@ag-community/grid-core", buildChains, false, 'build-css');
        });
};

const filterAgGridOnly = dependencyTree => {
    const prunedDependencyTree = {};
    const agRoots = Object.keys(dependencyTree);
    agRoots.forEach(root => {
        prunedDependencyTree[root] = dependencyTree[root] ? dependencyTree[root].filter(dependency => dependency.includes("@ag-")) : []
    });
    return prunedDependencyTree;
};

const buildBuildTree = (startingPackage, dependencyTree, dependenciesOrdered) => {
    let index = 0;
    let buildChain = {
        [index++]: [startingPackage]
    };
    delete dependencyTree[startingPackage];

    dependenciesOrdered.forEach(dependency => {
        buildChain[index] = [];

        const remainingPackages = Object.keys(dependencyTree);
        remainingPackages.forEach(remainingPackage => {
            dependencyTree[remainingPackage] = dependencyTree[remainingPackage].filter(packageDependency => packageDependency !== dependency);

            if (dependencyTree[remainingPackage].length === 0) {
                buildChain[index].push(remainingPackage);
                delete dependencyTree[remainingPackage];
            }
        });

        if (buildChain[index].length !== 0) {
            index++;
        }
    });

    delete buildChain[index];

    return buildChain;
};

const exclude = [
    'ag-grid-dev',
    'ag-grid-docs',
    'ag-grid-community',
    'ag-grid-enterprise'
];

const excludePackage = packageName => !exclude.includes(packageName) && !packageName.includes("-example")
// && !packageName.includes("-enterprise") && !packageName.includes("-angular") && !packageName.includes("-vue") && !packageName.includes("-react");

const filterExcludedRoots = dependencyTree => {
    const prunedDependencyTree = {};
    const agRoots = Object.keys(dependencyTree).filter(excludePackage);

    agRoots.forEach(root => {
        prunedDependencyTree[root] = dependencyTree[root] ? dependencyTree[root].filter(dependency => dependency.includes("@ag-")) : []
    });

    return prunedDependencyTree;
};

const getOrderedDependencies = async packageName => {
    const lernaArgs = `ls --all --sort --toposort --json --scope ${packageName} --include-dependents`.split(" ");
    const { stdout } = await execa("lerna", lernaArgs);
    let dependenciesOrdered = JSON.parse(stdout);
    dependenciesOrdered = dependenciesOrdered.filter(dependency => excludePackage(dependency.name));

    const paths = dependenciesOrdered.map(dependency => dependency.location);
    const orderedPackageNames = dependenciesOrdered.map(dependency => dependency.name);

    return {
        paths,
        orderedPackageNames
    }
};

const generateBuildChain = async (packageName, allPackagesOrdered) => {
    let lernaArgs = `ls --all --toposort --graph --scope ${packageName} --include-dependents`.split(" ");
    let { stdout } = await execa("lerna", lernaArgs);
    let dependencyTree = JSON.parse(stdout);

    dependencyTree = filterAgGridOnly(dependencyTree);
    dependencyTree = filterExcludedRoots(dependencyTree);

    return buildBuildTree(packageName, dependencyTree, allPackagesOrdered);
};

const test = async () => {
    const cacheFilePath = path.resolve(__dirname, '../../.lernaBuildChain.cache.json');
    let buildChainInfo = {};

<<<<<<< HEAD
    if (!fs.existsSync(cacheFilePath)) {
        const { paths, orderedPackageNames } = await getOrderedDependencies("@ag-community/grid-core");
=======
    const cacheFilePath = path.resolve(__dirname, '../../.lernaBuildChain.cache.json');
    if(!fs.existsSync(cacheFilePath)) {
        const {paths, orderedPackageNames} = await getOrderedDependencies("@ag-grid-community/core");
>>>>>>> e09a2a59

        const buildChains = {};
        for (let packageName of orderedPackageNames) {
            buildChains[packageName] = await generateBuildChain(packageName, orderedPackageNames);
        }

        buildChainInfo = {
            paths,
            buildChains
        };

        fs.writeFileSync(cacheFilePath, JSON.stringify(buildChainInfo), 'UTF-8');
    } else {
        buildChainInfo = JSON.parse(fs.readFileSync(cacheFilePath, 'UTF-8'));
    }

    await buildDependencyChain('/Users/seanlandsman/IdeaProjects/ag/ag-grid/ag-grid/enterprise-modules/side-bar/src/sideBar/toolPanelWrapper.ts', buildChainInfo.buildChains)
};

const watch = async (singleModule = false) => {
    const cacheFilePath = path.resolve(__dirname, '../../.lernaBuildChain.cache.json');

    let buildChainInfo = {};

<<<<<<< HEAD
    if (!fs.existsSync(cacheFilePath)) {
        const { paths, orderedPackageNames } = await getOrderedDependencies("@ag-community/grid-core");
=======
    const cacheFilePath = path.resolve(__dirname, '../../.lernaBuildChain.cache.json');
    if(!fs.existsSync(cacheFilePath)) {
        const {paths, orderedPackageNames} = await getOrderedDependencies("@ag-grid-community/core");
>>>>>>> e09a2a59

        const buildChains = {};
        for (let packageName of orderedPackageNames) {
            buildChains[packageName] = await generateBuildChain(packageName, orderedPackageNames);
        }

        buildChainInfo = {
            paths,
            buildChains
        };

        fs.writeFileSync(cacheFilePath, JSON.stringify(buildChainInfo), 'UTF-8');
    } else {
        buildChainInfo = JSON.parse(fs.readFileSync(cacheFilePath, 'UTF-8'));
    }

    spawnWatcher(buildChainInfo, singleModule);

    const cssBuildChain = {
        paths: buildChainInfo.paths.filter(path => { console.log(path); return path.includes('community-modules/grid-core') || path.includes('grid-all-modules') }),
        buildChains: {
            "@ag-community/grid-core": {
                "0": [
                    "@ag-community/grid-core"
                ],
                "1": [
                    "@ag-community/grid-all-modules"
                ],
                "2": [
                    "@ag-enterprise/grid-all-modules"
                ]
            }
        }
    };
    spawnCssWatcher(cssBuildChain);
};

const build = async () => {
    const cacheFilePath = path.resolve(__dirname, '../../.lernaBuildChain.cache.json');
    let buildChainInfo = {};

<<<<<<< HEAD
    if (!fs.existsSync(cacheFilePath)) {
        const { paths, orderedPackageNames } = await getOrderedDependencies("@ag-community/grid-core");
=======
    const cacheFilePath = path.resolve(__dirname, '../../.lernaBuildChain.cache.json');
    if(!fs.existsSync(cacheFilePath)) {
        const {paths, orderedPackageNames} = await getOrderedDependencies("@ag-grid-community/core");
>>>>>>> e09a2a59

        const buildChains = {};
        for (let packageName of orderedPackageNames) {
            buildChains[packageName] = await generateBuildChain(packageName, orderedPackageNames);
        }

        buildChainInfo = {
            paths,
            buildChains
        };

        fs.writeFileSync(cacheFilePath, JSON.stringify(buildChainInfo), 'UTF-8');
    } else {
        buildChainInfo = JSON.parse(fs.readFileSync(cacheFilePath, 'UTF-8'));
    }

    const packagePath = path.resolve(__dirname, '../../community-modules/grid-core/src/gridCoreModule.ts');
    const packageName = manifest(findParentPackageManifest(packagePath)).name;

    await buildDependencyChain(packageName, buildChainInfo.buildChains);
};

if (commandLineOptions.watch) watch(false);
if (commandLineOptions.single) watch(true);
if (commandLineOptions.build) build();
if (commandLineOptions.test) test();
<|MERGE_RESOLUTION|>--- conflicted
+++ resolved
@@ -124,15 +124,15 @@
     return watcher
         .on("add", path => {
             log(`File ${path} has been added`);
-            buildDependencyChain("@ag-community/grid-core", buildChains, false, 'build-css');
+            buildDependencyChain("@ag-grid-community/core", buildChains, false, 'build-css');
         })
         .on("change", path => {
             log(`File ${path} has been changed`);
-            buildDependencyChain("@ag-community/grid-core", buildChains, false, 'build-css');
+            buildDependencyChain("@ag-grid-community/core", buildChains, false, 'build-css');
         })
         .on("unlink", path => {
             log(`File ${path} has been removed`);
-            buildDependencyChain("@ag-community/grid-core", buildChains, false, 'build-css');
+            buildDependencyChain("@ag-grid-community/core", buildChains, false, 'build-css');
         });
 };
 
@@ -224,16 +224,8 @@
 
 const test = async () => {
     const cacheFilePath = path.resolve(__dirname, '../../.lernaBuildChain.cache.json');
-    let buildChainInfo = {};
-
-<<<<<<< HEAD
-    if (!fs.existsSync(cacheFilePath)) {
-        const { paths, orderedPackageNames } = await getOrderedDependencies("@ag-community/grid-core");
-=======
-    const cacheFilePath = path.resolve(__dirname, '../../.lernaBuildChain.cache.json');
     if(!fs.existsSync(cacheFilePath)) {
         const {paths, orderedPackageNames} = await getOrderedDependencies("@ag-grid-community/core");
->>>>>>> e09a2a59
 
         const buildChains = {};
         for (let packageName of orderedPackageNames) {
@@ -255,17 +247,8 @@
 
 const watch = async (singleModule = false) => {
     const cacheFilePath = path.resolve(__dirname, '../../.lernaBuildChain.cache.json');
-
-    let buildChainInfo = {};
-
-<<<<<<< HEAD
-    if (!fs.existsSync(cacheFilePath)) {
-        const { paths, orderedPackageNames } = await getOrderedDependencies("@ag-community/grid-core");
-=======
-    const cacheFilePath = path.resolve(__dirname, '../../.lernaBuildChain.cache.json');
     if(!fs.existsSync(cacheFilePath)) {
-        const {paths, orderedPackageNames} = await getOrderedDependencies("@ag-grid-community/core");
->>>>>>> e09a2a59
+        const {paths, orderedPackageNames} = await getOrderedDependencies("@ag-grid-community/grid-core");
 
         const buildChains = {};
         for (let packageName of orderedPackageNames) {
@@ -287,15 +270,15 @@
     const cssBuildChain = {
         paths: buildChainInfo.paths.filter(path => { console.log(path); return path.includes('community-modules/grid-core') || path.includes('grid-all-modules') }),
         buildChains: {
-            "@ag-community/grid-core": {
+            "@ag-grid-community/core": {
                 "0": [
-                    "@ag-community/grid-core"
+                    "@ag-grid-community/core"
                 ],
                 "1": [
-                    "@ag-community/grid-all-modules"
+                    "@ag-grid-community/all-modules"
                 ],
                 "2": [
-                    "@ag-enterprise/grid-all-modules"
+                    "@ag-grid-enterprise/all-modules"
                 ]
             }
         }
@@ -304,17 +287,9 @@
 };
 
 const build = async () => {
-    const cacheFilePath = path.resolve(__dirname, '../../.lernaBuildChain.cache.json');
-    let buildChainInfo = {};
-
-<<<<<<< HEAD
-    if (!fs.existsSync(cacheFilePath)) {
-        const { paths, orderedPackageNames } = await getOrderedDependencies("@ag-community/grid-core");
-=======
     const cacheFilePath = path.resolve(__dirname, '../../.lernaBuildChain.cache.json');
     if(!fs.existsSync(cacheFilePath)) {
         const {paths, orderedPackageNames} = await getOrderedDependencies("@ag-grid-community/core");
->>>>>>> e09a2a59
 
         const buildChains = {};
         for (let packageName of orderedPackageNames) {
