--- conflicted
+++ resolved
@@ -44,11 +44,7 @@
 echo "####### Updating lerna.json, package.json, bower.json and version.ts files #########"
 if [ $PROJECTS_TO_VERSION == "all" ] || [ $PROJECTS_TO_VERSION == "charts" ]; then
   echo "Versioning Charts Packages"
-<<<<<<< HEAD
-  node scripts/release/versionModules.js "6.2.1" "~6.2.1" '["charts-community-modules", "examples-charts"]' "all"
-=======
   node scripts/release/versionModules.js $NEW_CHARTS_VERSION $PEER_CHARTS_VERSION '["charts-packages", "examples-charts"]' $MODULES_TO_VERSION
->>>>>>> 3d101033
 fi
 if [ $PROJECTS_TO_VERSION == "all" ] || [ $PROJECTS_TO_VERSION == "grid" ]; then
   echo "Versioning Grid Packages"
