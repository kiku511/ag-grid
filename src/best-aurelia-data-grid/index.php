<?php
$pageTitle = "Aurelia Datagrid";
$pageDescription = "ag-Grid can be used as a data grid inside your Aurelia application. This page details how to get started.";
$pageKeyboards = "Aurelia Datagrid";
$pageGroup = "basics";
include '../documentation-main/documentation_header.php';
?>

<div>

    <h1 class="first-h1" id="implementing-the-aurelia-datagrid">
<<<<<<< HEAD
        <img style="vertical-align: middle" src="../images/aurelia_large.png" height="50px" alt="Aurelia Datagrid"
             title="Aurelia"/>
=======
>>>>>>> 46194de5
        Aurelia Datagrid
    </h1>

    <p class="lead">This page shows you how to get started with ag-Grid and Aurelia.</p>

    <?php
    $frameworkChild = 'aurelia';
    include '../javascript-grid-getting-started/ag-grid-dependency-framework.php'
    ?>

    <h3>Download ag-Grid-Enterprise</h3>

    <table>
        <tr>
            <td style="padding: 10px;"><img src="../images/npm.png"/></td>
            <td>
                <b>NPM</b><br/>
                npm install ag-grid-enterprise
            </td>

            <td style="width: 20px;"/>

            <td style="padding: 10px;"><img src="../images/github.png"/></td>
            <td>
                <b>Github</b><br/>
                Download from <a href="https://github.com/ag-grid/ag-grid-enterprise">Github</a>
            </td>
        </tr>
    </table>

    <h3>Referencing ag-Grid-Enterprise</h3>
    <p>In your application, before instantiating the grid, you need to reference the included ag-grid-enterprise
        dependency:</p>
    <snippet>
import {GridOptions} from "ag-grid";
import "ag-grid-enterprise/main";
</snippet>

    <p style="margin-top: 5px">
        If you are building an Aurelia application then you have the choice between A) using the plain JavaScript
        version
        of ag-Grid or B) using the ag-Grid Aurelia Component from the <a
                href="https://github.com/ag-grid/ag-grid-aurelia">
            ag-grid-aurelia</a> project. If you use the ag-Grid Aurelia Component, then the grid's properties, events
        and API
        will all tie in with the Aurelia ecosystem - this will make your Aurelia coding easier.
    </p>

    <note>Please use the github project <a href="https://github.com/ag-grid/ag-grid-aurelia">ag-grid-aurelia</a>
        for feedback or issue reporting around ag-Grid's support for Aurelia.
    </note>

    <h2 id="ag-grid-aurelia-features">ag-Grid Aurelia Features</h2>

    <p>
        Every feature of ag-Grid is available when using the ag-Grid Aurelia Component. The Aurelia Component wraps
        the functionality of ag-Grid, it doesn't duplicate, so there will be no difference between core ag-Grid and
        Aurelia ag-Grid when it comes to features.
    </p>

    <h3 id="aurelia-full-example">Aurelia Full Example</h3>

    <p>
        This page goes through the
        <a href="https://github.com/ag-grid/ag-grid-aurelia-example">ag-grid-aurelia-example</a>
        on Github.
    </p>

    <p>The example project includes a number of separate grids on a page, with each section demonstrating a different
        feature set:
    <ul>
        <li>A feature rich grid example, demonstrating many of ag-Grid's features using Aurelia as a wrapper
            <a href="https://github.com/ag-grid/ag-grid-aurelia-example/blob/master/src/components/rich-grid-example/rich-grid-example.ts"
               target="_blank" class="fa fa-external-link"> TypeScript</a> <a
                    href="https://github.com/ag-grid/ag-grid-aurelia-example/blob/master/src/components/rich-grid-example/rich-grid-example.html"
                    target="_blank" class="fa fa-external-link"> html</a>
        </li>
        <li>An example using markup to create a grid
            <a href="https://github.com/ag-grid/ag-grid-aurelia-example/blob/master/src/components/rich-grid-declarative-example/rich-grid-declarative-example.ts"
               target="_blank" class="fa fa-external-link"> TypeScript</a> <a
                    href="https://github.com/ag-grid/ag-grid-aurelia-example/blob/master/src/components/rich-grid-declarative-example/rich-grid-declarative-example.html"
                    target="_blank" class="fa fa-external-link"> html</a>
        </li>
        <li>A Cell Editor Example - one with a popup editor, and another with a numeric editor. Each demonstrates
            different editor related features
            <a href="https://github.com/ag-grid/ag-grid-aurelia-example/blob/master/src/components/editor-example/editor-example.ts"
               target="_blank" class="fa fa-external-link"> TypeScript</a> <a
                    href="https://github.com/ag-grid/ag-grid-aurelia-example/blob/master/src/components/editor-example/editor-example.html"
                    target="_blank" class="fa fa-external-link"> html</a>
        </li>
        <li>A Pinned Row Renderer Example
            <a href="https://github.com/ag-grid/ag-grid-aurelia-example/blob/master/src/components/floating-row-example/floating-row-example.ts"
               target="_blank" class="fa fa-external-link"> TypeScript</a> <a
                    href="https://github.com/ag-grid/ag-grid-aurelia-example/blob/master/src/components/floating-row-example/floating-row-example.html"
                    target="_blank" class="fa fa-external-link"> html</a>
        </li>
        <li>A Full Width Renderer Example
            <a href="https://github.com/ag-grid/ag-grid-aurelia-example/blob/master/src/components/full-width-example/full-width-example.ts"
               target="_blank" class="fa fa-external-link"> TypeScript</a> <a
                    href="https://github.com/ag-grid/ag-grid-aurelia-example/blob/master/src/components/full-width-example/full-width-example.html"
                    target="_blank" class="fa fa-external-link"> html</a>
        </li>
        <li>A Group Row Inner Renderer Example
            <a href="https://github.com/ag-grid/ag-grid-aurelia-example/blob/master/src/components/group-row-example/group-row-example.ts"
               target="_blank" class="fa fa-external-link"> TypeScript</a> <a
                    href="https://github.com/ag-grid/ag-grid-aurelia-example/blob/master/src/components/group-row-example/group-row-example.html"
                    target="_blank" class="fa fa-external-link"> html</a>
        </li>
        <li>A Filter Example
            <a href="https://github.com/ag-grid/ag-grid-aurelia-example/blob/master/src/components/filter-example/filter-example.ts"
               target="_blank" class="fa fa-external-link"> TypeScript</a> <a
                    href="https://github.com/ag-grid/ag-grid-aurelia-example/blob/master/src/components/filter-example/filter-example.html"
                    target="_blank" class="fa fa-external-link"> html</a>
        </li>
    </ul>
    </p>

    <p>Once you have the ag-Grid dependencies installed, you will then be able to access ag-Grid classes and components
        inside your application:</p>

    <snippet>
import {GridOptions, GridApi, ColumnApi} from "ag-grid";</snippet>

    <p>
        You will need to include the CSS for ag-Grid, either directly inside
        your html page, or as part of creating your bundle if bundling. Teh following
        shows referencing the css from your web page:
    </p>
    <snippet>
&lt;link href="node_modules/ag-grid/styles/ag-grid.css" rel="stylesheet" /&gt;
&lt;link href="node_modules/ag-grid/styles/ag-theme-fresh.css" rel="stylesheet" /&gt;</snippet>

    <p>
        You will also need to configure Aurelia (aurelia_project/aurelia.json) to use ag-grid and ag-grid-aurelia as
        follows:
    </p>

    <snippet>
     {
        "name": "vendor-bundle.js",
        "prepend": [
          "node_modules/bluebird/js/browser/bluebird.core.js",
          "scripts/require.js"
        ],
        "dependencies": [
          "aurelia-binding",
          "aurelia-bootstrapper",
          ...other dependencies...
          {
            "name": "ag-grid",
            "path": "../node_modules/ag-grid",
            "main": "main"
          },
          {
            "name": "ag-grid-aurelia",
            "path": "../../ag-grid-aurelia",
            "main": "main"
          }
        ]</snippet>

    <p>
        All the above items are specific to Aurelia and is intended to point
        you in the right direction. If you need more information on this, please see the Aurelia documentation.
    </p>

    <h2 id="configuring-ag-grid-in-aurelia">Configuring ag-Grid in Aurelia</h2>

    <p>You can configure the grid in the following ways through Aurelia:</p>
    <ul>
        <li><b>Events:</b> All data out of the grid comes through events. These use
            Aurelia event bindings eg <i>model-updated.call="onModelUpdated()"</i>.
            As you interact with the grid, the different events are fixed and
            output text to the console (open the dev tools to see the console).
        </li>
        <li><b>Properties:</b> All the data is provided to the grid as Aurelia
            bindings. These are bound onto the ag-Grid properties bypassing the
            elements attributes. The values for the bindings come from the parent
            controller.
        </li>
        <li><b>Attributes:</b> When the property is just a simple string value, then
            no binding is necessary, just the value is placed as an attribute
            eg <i>row-height.bind="22"</i>.
        </li>
        <li><b>Grid API via IDs:</b> The grid in the example is created with an id
            by marking it with <i>#agGrid</i>. This in turn turns into a variable
            which can be used to access the grid's controller. The buttons
            Grid API and Column API buttons use this variable to access the grids
            API (the API's are attributes on the controller).
        </li>
        <li><b>Changing Properties:</b> When a property changes value, Aurelia
            automatically passes the new value onto the grid. This is used in
            the following locations:<br/>
            a) The 'quickFilter' on the top right updates the quick filter of
            the grid.
            b) The 'Show Tool Panel' checkbox has its value bound to the 'showToolPanel'
            property of the grid.
            c) The 'Refresh Data' generates new data for the grid and updates the
            <i>rowData</i> property.
        </li>
    </ul>

    <p>
        Notice that the grid has its properties marked as <b>immutable</b>. Hence for
        object properties, the object reference must change for the grid to take impact.
        For example, <i>rowData</i> must be a new list of data for the grid to be
        informed to redraw.
    </p>

    <p>
        The example has ag-Grid configured through the template in the following ways:
    </p>

    <snippet>
// notice the grid has an id called agGrid, which can be used to call the API
&lt;ag-grid-aurelia #agGrid class="ag-theme-fresh"
    // items bound to properties on the controller
    grid-options.bind="gridOptions"
    column-defs.bind="columnDefs"
    show-tool-panel.bind="showToolPanel"
    row-data.bind="rowData"

    // boolean values 'turned on'
    enable-col-resize
    enable-sorting
    enable-filter
    group-headers
    suppress-row-click-selection
    tool-panel-suppress-groups
    tool-panel-suppress-values
    debug

    // simple values
    row-height.bind="22"
    row-selection="multiple"

    // event callbacks
    model-updated.call="onModelUpdated()"
    cell-clicked.call="onCellClicked($event)"
    cell-double-clicked.call="onCellDoubleClicked($event)"
    cell-context-menu.call="onCellContextMenu($event)"
    cell-value-changed.call="onCellValueChanged($event)"
    cell-focused.call="onCellFocused($event)"
    row-selected.call="onRowSelected($event)"
    selection-changed.call="onSelectionChanged()"
    before-filter-changed.call="onBeforeFilterChanged()"
    after-filter-changed.call="onAfterFilterChanged()"
    filter-modified.call="onFilterModified()"
    before-sort-changed.call="onBeforeSortChanged()"
    after-sort-changed.call="onAfterSortChanged()"
    virtual-row-removed.call="onVirtualRowRemoved($event)"
    row-clicked.call="onRowClicked($event)"
    ready.call="onReady($event)"

    column-everything-changed.call="onColumnEvent($event)"
    column-row-group-changed.call="onColumnEvent($event)"
    column-value-changed.call="onColumnEvent($event)"
    column-moved.call="onColumnEvent($event)"
    column-visible.call="onColumnEvent($event)"
    column-group-opened.call="onColumnEvent($event)"
    column-resized.call="onColumnEvent($event)"
    column-pinned-count-changed.call="onColumnEvent($event)"&gt;
&lt;/ag-grid-aurelia&gt;</snippet>

    <p>
        The above is all you need to get started using ag-Grid in a Aurelia application. Now would
        be a good time to try it in a simple app and get some data displaying and practice with
        some of the grid settings before moving onto the advanced features of cellRendering
        and custom filtering.
    </p>

</div>

<h2 id="ng2markup">Creating Grids with Markup</h2>

<p>You can create Grids either programatically (with pure JavaScript/Typescript/Components), or declare them via
    declaratively with markup.</p>
<p>The above section details how to specify the Grid itself. To declare columns you can specify them as follows:</p>

<h3 id="column-definition">Column Definition</h3>
<snippet>
&lt;ag-grid-column header-name="Name" field="name" width.bind="150" pinned.bind="true"&gt;&lt;/ag-grid-column&gt;</snippet>

<p>This example declares a simple Column Definition, specifying header name, field and width.</p>

<h3 id="setting-column-properties">Setting Column Properties</h3>
<p>There are some simple rules you should follow when setting column properties via Markup:</p>
<snippet ng-non-bindable>
// string value
property-name="String Value"
property-name="'String Value'"
property-name="${Interpolated Value}"

// boolean value
property-name.bind="true|false"
property-name.bind="{{Interpolated Value}}"
property-name.bind="functionCallReturningABoolean()"

// numeric value
property-name="Numeric Value"
property-name.bind="functionCallReturningANumber()"

// function value
property-name.bind="functionName"
property-name.bind="functionCallReturningAFunction()"</snippet>

<h4 id="setting-a-class-or-a-complex-value">Setting a Class or a Complex Value:</h4>
<p>You can set a Class or a Complex property in the following way:</p>
<snippet>
// return a Class definition for a Filter
filter.bind="getSkillFilter()"

private getSkillFilter():any {
    return SkillFilter;
}

// return an Object for filterParams
filter-params.bind.bind="getCountryFilterParams()"

private getCountryFilterParams():any {
    return {
        cellRenderer: this.countryCellRenderer,
        cellHeight: 20
    }
}</snippet>

<h3 id="grouped-column-definition">Grouped Column Definition</h3>
<p>To specify a Grouped Column, you can nest a column defintion:</p>
<snippet>
&lt;ag-grid-column header-name="IT Skills"&gt;
&lt;ag-grid-column header-name="Skills" width.bind="125" suppress-sorting.bind="true" cell-renderer.bind="skillsCellRenderer" filter.bind="getSkillFilter()"&gt;&lt;/ag-grid-column&gt;
&lt;ag-grid-column header-name="Proficiency" field="proficiency" width.bind="120"
                cell-renderer.bind="percentCellRenderer" filter.bind="getProficiencyFilter()"&gt;&lt;/ag-grid-column&gt;
&lt;/ag-grid-column&gt;</snippet>
<p>In this example we have a parent Column of "IT Skills", with two child columns.</p>

<h2 id="cell-rendering-cell-editing-using-aurelia">Cell Rendering & Cell Editing using Aurelia</h2>

<p>
    It is possible to build
    <a href="../javascript-grid-cell-rendering-components/#aureliaCellRendering">cell renderers</a>,
    <a href="../javascript-grid-cell-editing/#aureliaCellEditing">cell editors</a> and
    <a href="../javascript-grid-filtering/#aureliaFiltering">filters</a> using Aurelia. Doing each of these
    is explained in the section on each.
</p>

<p>
    Although it is possible to use Aurelia for your customisations of ag-Grid, it is not necessary. The grid
    will happily work with both Aurelia and non-Aurelia portions (eg cellRenderers in Aurelia or normal JavaScript).
    If you do use Aurelia, be aware that you are adding an extra layer of indirection into ag-Grid. ag-Grid's
    internal framework is already highly tuned to work incredibly fast and does not require Aurelia or anything
    else to make it faster. If you are looking for a lightning fast grid, even if you are using Aurelia and
    the ag-grid-aurelia component, consider using plain ag-Grid Components (as explained on the pages for
    rendering etc) inside ag-Grid instead of creating Aurelia counterparts.
</p>

<?= example('ag-Grid in Aurelia', 'rich-grid', 'as-is', array("noPlunker" => 1, "usePath" => "#/?route=rich-grid")) ?>
<?//= example('ag-Grid in Aurelia', 'rich-grid', 'as-is', array("noPlunker" => 1, "usePath" => "#/?route=full-width")) ?>

<h2 id="next-steps">Next Steps...</h2>

<p>
    Now you can go to <a href="../javascript-grid-interfacing-overview/">interfacing</a>
    to learn about accessing all the features of the grid.
</p>

<?php include '../documentation-main/documentation_footer.php'; ?><|MERGE_RESOLUTION|>--- conflicted
+++ resolved
@@ -9,11 +9,6 @@
 <div>
 
     <h1 class="first-h1" id="implementing-the-aurelia-datagrid">
-<<<<<<< HEAD
-        <img style="vertical-align: middle" src="../images/aurelia_large.png" height="50px" alt="Aurelia Datagrid"
-             title="Aurelia"/>
-=======
->>>>>>> 46194de5
         Aurelia Datagrid
     </h1>
 
@@ -45,8 +40,7 @@
     </table>
 
     <h3>Referencing ag-Grid-Enterprise</h3>
-    <p>In your application, before instantiating the grid, you need to reference the included ag-grid-enterprise
-        dependency:</p>
+    <p>In your application, before instantiating the grid, you need to reference the included ag-grid-enterprise dependency:</p>
     <snippet>
 import {GridOptions} from "ag-grid";
 import "ag-grid-enterprise/main";
@@ -288,8 +282,7 @@
 
 <h2 id="ng2markup">Creating Grids with Markup</h2>
 
-<p>You can create Grids either programatically (with pure JavaScript/Typescript/Components), or declare them via
-    declaratively with markup.</p>
+<p>You can create Grids either programatically (with pure JavaScript/Typescript/Components), or declare them via declaratively with markup.</p>
 <p>The above section details how to specify the Grid itself. To declare columns you can specify them as follows:</p>
 
 <h3 id="column-definition">Column Definition</h3>
