--- conflicted
+++ resolved
@@ -92,15 +92,9 @@
         let colGroupDef = this.columnGroup.getColGroupDef();
 
         // add tooltip if exists
-<<<<<<< HEAD
-        // if (colGroupDef.headerTooltip) {
-            // this.getGui().title = colGroupDef.headerTooltip;
-        // }
-=======
         if (colGroupDef && colGroupDef.headerTooltip) {
             this.getGui().title = colGroupDef.headerTooltip;
         }
->>>>>>> bcca2f8a
     }
 
     private onColumnMovingChanged(): void {
